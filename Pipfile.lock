{
    "_meta": {
        "hash": {
<<<<<<< HEAD
            "sha256": "f0d73874ddf4ebb754c0c857ae82d32a56587f4ff1640892d556c2049f5f7451"
=======
            "sha256": "3ced9b824bedd80c3c6d08f04c2d65a348e0dbbf417cad9bf639f09fc42ab2bd"
>>>>>>> c4cb8f14
        },
        "pipfile-spec": 6,
        "requires": {
            "python_version": "3.7"
        },
        "sources": [
            {
                "name": "pypi",
                "url": "https://pypi.org/simple",
                "verify_ssl": true
            }
        ]
    },
    "default": {
        "argon2-cffi": {
            "hashes": [
                "sha256:003f588de43a817af6ecc1c06103fa0801de63849db3cb0f37576bb2da29043d",
                "sha256:04528ebbcc5d77eb49e7c2560fcf9d489cdc3b14f89fdd975c72c0a12934025a",
                "sha256:04ead34244af38d79742cc46a212fec94daf99b49add66878f5d4b22da72d4aa",
                "sha256:0529aeb71b50e068d300c992f850387c2456f2d3d4083d17d18e75710d057682",
                "sha256:0d18a3dcb4ca7f3717155994a4f131a43072e47b708e57c4be16f60253337dfd",
                "sha256:0ecbd2346da3e5af84427fd8df3ece484c903a9dafd9470571def47df54f2780",
                "sha256:193de795483b00d752d16ec5df11d119a3a2c43f5464edfaf919a2ca9cc5b991",
                "sha256:22a99f90da7176ee86fbdfb0a95411bc807b9d795b89495ee88c2e0468a496e8",
                "sha256:2829d648dfa4d42ce33ec0f36e863d1068fd729b38ef6f830262b43e04f9ba1c",
                "sha256:3b61a4ef1eb785d41f190520db716aa598d15f147419cbbdc9061dc232126f09",
                "sha256:3ddcdde047cd4dba2bcce7d890dcefd6723548b849fa82ba87e04a468079b9b1",
                "sha256:457c5db9bb99f2ffb7ce9ebf923b523898e75464dd019fbebdd1c6096ddcf044",
                "sha256:51d78eedbba1f9e45a1c3fb1470ad6d1faafc6ec42eabb969df29c2aa848b645",
                "sha256:af0d3dbc8f32d95be480eedd5d77fe8714f5441a28b9abcfa687ecf5301a1abd",
                "sha256:ca65f736d2129687008178e3d9956264fd2be2f69429edf0d755c2f97cd003f1",
                "sha256:d371fcd42e01c78c76397120d07c67f6e16f5fef97d327ad372c8debe38f9f56",
                "sha256:ec12248d4c1e045a736beebf55daf1430c45a29ab8d773d8540c224555784275"
            ],
            "index": "pypi",
            "version": "==18.3.0"
        },
        "arrow": {
            "hashes": [
                "sha256:a558d3b7b6ce7ffc74206a86c147052de23d3d4ef0e17c210dd478c53575c4cd"
            ],
            "version": "==0.12.1"
        },
        "bleach": {
            "hashes": [
                "sha256:0ee95f6167129859c5dce9b1ca291ebdb5d8cd7e382ca0e237dfd0dad63f63d8",
                "sha256:24754b9a7d530bf30ce7cbc805bc6cce785660b4a10ff3a43633728438c105ab"
            ],
            "index": "pypi",
            "version": "==2.1.4"
        },
        "bleach-whitelist": {
            "hashes": [
                "sha256:3e212a4500e57cdb766a70b570a7740d2d1e58fbe853666795c257c1277b2aa1"
            ],
            "index": "pypi",
            "version": "==0.0.8"
        },
        "blessed": {
            "hashes": [
                "sha256:777b0b6b5ce51f3832e498c22bc6a093b6b5f99148c7cbf866d26e2dec51ef21",
                "sha256:9a0a98c7070b016341ae0300415deeda930a340ef7961d9b920a5cb200a601e2"
            ],
            "version": "==1.15.0"
        },
<<<<<<< HEAD
=======
        "boto3": {
            "hashes": [
                "sha256:0b9b24fd96f5bf7ae931982bfa029e3617680057d6dfc8c6d178fcb9c336c14e",
                "sha256:3d2084c9db1a73a4681a6a62fef8730898f4afb41292d91311e2aad78a6dfdd4"
            ],
            "index": "pypi",
            "version": "==1.8.2"
        },
        "botocore": {
            "hashes": [
                "sha256:02a33ab792c25f40e268b9d91cb3a4bd76d94bb0438e86fb2e1f3907d20af495",
                "sha256:762a325d4f6931140c58829b7a122436d235802f9a10e8f816e91e68951a9ee2"
            ],
            "version": "==1.11.2"
        },
>>>>>>> c4cb8f14
        "certifi": {
            "hashes": [
                "sha256:376690d6f16d32f9d1fe8932551d80b23e9d393a8578c5633a2ed39a64861638",
                "sha256:456048c7e371c089d0a77a5212fb37a2c2dce1e24146e3b7e0261736aaeaa22a"
            ],
            "version": "==2018.8.24"
        },
        "cffi": {
            "hashes": [
                "sha256:151b7eefd035c56b2b2e1eb9963c90c6302dc15fbd8c1c0a83a163ff2c7d7743",
                "sha256:1553d1e99f035ace1c0544050622b7bc963374a00c467edafac50ad7bd276aef",
                "sha256:1b0493c091a1898f1136e3f4f991a784437fac3673780ff9de3bcf46c80b6b50",
                "sha256:2ba8a45822b7aee805ab49abfe7eec16b90587f7f26df20c71dd89e45a97076f",
                "sha256:3bb6bd7266598f318063e584378b8e27c67de998a43362e8fce664c54ee52d30",
                "sha256:3c85641778460581c42924384f5e68076d724ceac0f267d66c757f7535069c93",
                "sha256:3eb6434197633b7748cea30bf0ba9f66727cdce45117a712b29a443943733257",
                "sha256:495c5c2d43bf6cebe0178eb3e88f9c4aa48d8934aa6e3cddb865c058da76756b",
                "sha256:4c91af6e967c2015729d3e69c2e51d92f9898c330d6a851bf8f121236f3defd3",
                "sha256:57b2533356cb2d8fac1555815929f7f5f14d68ac77b085d2326b571310f34f6e",
                "sha256:770f3782b31f50b68627e22f91cb182c48c47c02eb405fd689472aa7b7aa16dc",
                "sha256:79f9b6f7c46ae1f8ded75f68cf8ad50e5729ed4d590c74840471fc2823457d04",
                "sha256:7a33145e04d44ce95bcd71e522b478d282ad0eafaf34fe1ec5bbd73e662f22b6",
                "sha256:857959354ae3a6fa3da6651b966d13b0a8bed6bbc87a0de7b38a549db1d2a359",
                "sha256:87f37fe5130574ff76c17cab61e7d2538a16f843bb7bca8ebbc4b12de3078596",
                "sha256:95d5251e4b5ca00061f9d9f3d6fe537247e145a8524ae9fd30a2f8fbce993b5b",
                "sha256:9d1d3e63a4afdc29bd76ce6aa9d58c771cd1599fbba8cf5057e7860b203710dd",
                "sha256:a36c5c154f9d42ec176e6e620cb0dd275744aa1d804786a71ac37dc3661a5e95",
                "sha256:a6a5cb8809091ec9ac03edde9304b3ad82ad4466333432b16d78ef40e0cce0d5",
                "sha256:ae5e35a2c189d397b91034642cb0eab0e346f776ec2eb44a49a459e6615d6e2e",
                "sha256:b0f7d4a3df8f06cf49f9f121bead236e328074de6449866515cea4907bbc63d6",
                "sha256:b75110fb114fa366b29a027d0c9be3709579602ae111ff61674d28c93606acca",
                "sha256:ba5e697569f84b13640c9e193170e89c13c6244c24400fc57e88724ef610cd31",
                "sha256:be2a9b390f77fd7676d80bc3cdc4f8edb940d8c198ed2d8c0be1319018c778e1",
                "sha256:ca1bd81f40adc59011f58159e4aa6445fc585a32bb8ac9badf7a2c1aa23822f2",
                "sha256:d5d8555d9bfc3f02385c1c37e9f998e2011f0db4f90e250e5bc0c0a85a813085",
                "sha256:e55e22ac0a30023426564b1059b035973ec82186ddddbac867078435801c7801",
                "sha256:e90f17980e6ab0f3c2f3730e56d1fe9bcba1891eeea58966e89d352492cc74f4",
                "sha256:ecbb7b01409e9b782df5ded849c178a0aa7c906cf8c5a67368047daab282b184",
                "sha256:ed01918d545a38998bfa5902c7c00e0fee90e957ce036a4000a88e3fe2264917",
                "sha256:edabd457cd23a02965166026fd9bfd196f4324fe6032e866d0f3bd0301cd486f",
                "sha256:fdf1c1dc5bafc32bc5d08b054f94d659422b05aba244d6be4ddc1c72d9aa70fb"
            ],
            "version": "==1.11.5"
        },
        "chardet": {
            "hashes": [
                "sha256:84ab92ed1c4d4f16916e05906b6b75a6c0fb5db821cc65e70cbd64a3e2a5eaae",
                "sha256:fc323ffcaeaed0e0a02bf4d117757b98aed530d9ed4531e3e15460124c106691"
            ],
            "version": "==3.0.4"
        },
        "confusable-homoglyphs": {
            "hashes": [
                "sha256:946a3a65b73117b1853f4ef253f15443502c92e9df1fc7786e868450cb487ffb",
                "sha256:b86d61ceb8ed350a3defe9eaa99a68eb9b08f89bfbb4ff4e8cbffbffbc26733c"
            ],
            "version": "==3.1.1"
        },
        "coreapi": {
            "hashes": [
                "sha256:46145fcc1f7017c076a2ef684969b641d18a2991051fddec9458ad3f78ffc1cb",
                "sha256:bf39d118d6d3e171f10df9ede5666f63ad80bba9a29a8ec17726a66cf52ee6f3"
            ],
            "index": "pypi",
            "version": "==2.3.3"
        },
        "coreschema": {
            "hashes": [
                "sha256:5e6ef7bf38c1525d5e55a895934ab4273548629f16aed5c0a6caa74ebf45551f",
                "sha256:9503506007d482ab0867ba14724b93c18a33b22b6d19fb419ef2d239dd4a1607"
            ],
            "version": "==0.0.4"
        },
        "defusedxml": {
            "hashes": [
                "sha256:24d7f2f94f7f3cb6061acb215685e5125fbcdc40a857eff9de22518820b0a4f4",
                "sha256:702a91ade2968a82beb0db1e0766a6a273f33d4616a6ce8cde475d8e09853b20"
            ],
            "version": "==0.5.0"
        },
        "django": {
            "hashes": [
                "sha256:7f246078d5a546f63c28fc03ce71f4d7a23677ce42109219c24c9ffb28416137",
                "sha256:ea50d85709708621d956187c6b61d9f9ce155007b496dd914fdb35db8d790aec"
            ],
            "index": "pypi",
            "version": "==2.1"
        },
        "django-allauth": {
            "hashes": [
                "sha256:02175aa1c2ddfd935a54011d1196d70c976647fc46f603f8b8758fc395b9d277"
            ],
            "index": "pypi",
            "version": "==0.37.1"
        },
        "django-anymail": {
            "hashes": [
                "sha256:a6ba5b5196fa469043f5bdc32b294ce2427c964e40c80b45c3a3cb91fc683d9f",
                "sha256:be245c774541ae73fbe3baabc686b03f6ae3fc0c058f7e9bf26e7da0a5584bab"
            ],
            "index": "pypi",
            "version": "==4.1"
        },
        "django-appconf": {
            "hashes": [
                "sha256:6a4d9aea683b4c224d97ab8ee11ad2d29a37072c0c6c509896dd9857466fb261",
                "sha256:ddab987d14b26731352c01ee69c090a4ebfc9141ed223bef039d79587f22acd9"
            ],
            "version": "==1.0.2"
        },
        "django-avatar": {
            "hashes": [
                "sha256:19f1a536d226e311da949b726583345a352dc00aec37ff660b974876ab64e9f6"
            ],
            "index": "pypi",
            "version": "==4.1.0"
        },
        "django-braces": {
            "hashes": [
                "sha256:a457d74ea29478123c0c4652272681b3cea0bf1232187fd9f9b6f1d97d32a890",
                "sha256:ba68e98b817c6f01d71d10849f359979617b3fe4cefb7f289adefddced092ddc"
            ],
            "index": "pypi",
            "version": "==1.13.0"
        },
        "django-classy-tags": {
            "hashes": [
                "sha256:792f9161d0e22d55b4fab6fc297bab8ab072ffaa3075b227613a6d8473624db8",
                "sha256:f6d12f5a4df3e387795a0d9ef2836af389cae9a1fbebda035dac043d4722b1f7"
            ],
            "version": "==0.8.0"
        },
        "django-compressor": {
            "hashes": [
                "sha256:7732676cfb9d58498dfb522b036f75f3f253f72ea1345ac036434fdc418c2e57",
                "sha256:9616570e5b08e92fa9eadc7a1b1b49639cce07ef392fc27c74230ab08075b30f"
            ],
            "index": "pypi",
            "version": "==2.2"
        },
        "django-cookie-law": {
            "hashes": [
                "sha256:cb8500c5db6285e31fd2ce224eadcda9834e79fe39031fc79e69371fe4f9ad7b"
            ],
            "index": "pypi",
            "version": "==2.0.1"
        },
        "django-environ": {
            "hashes": [
                "sha256:6c9d87660142608f63ec7d5ce5564c49b603ea8ff25da595fd6098f6dc82afde",
                "sha256:c57b3c11ec1f319d9474e3e5a79134f40174b17c7cc024bbb2fad84646b120c4"
            ],
            "index": "pypi",
            "version": "==0.4.5"
        },
        "django-extensions": {
            "hashes": [
                "sha256:1f626353a11479014bfe0d77e76d8f866ebca1bb5d595cb57b776230b9e0eb92",
                "sha256:f21b898598a1628cb73017fb9672e2c5e624133be9764f0eb138e0abf8a62b62"
            ],
            "index": "pypi",
            "version": "==2.1.2"
        },
        "django-filter": {
            "hashes": [
                "sha256:6f4e4bc1a11151178520567b50320e5c32f8edb552139d93ea3e30613b886f56",
                "sha256:86c3925020c27d072cdae7b828aaa5d165c2032a629abbe3c3a1be1edae61c58"
            ],
            "index": "pypi",
            "version": "==2.0.0"
        },
        "django-foundation-formtags": {
            "hashes": [
                "sha256:22adc83b36a66c24e0e20df29bd2dc0d7b217e2cb40b39d9655aa9d0cd74ac3a",
                "sha256:be3a3915a5fc0c64b2318074c72b14246406eb1bb18b09e4dfb08c3f2e454c8e"
            ],
            "index": "pypi",
            "version": "==0.1.0"
        },
        "django-isbn-field": {
            "hashes": [
                "sha256:00fe507a86ec53e9194d8cbd6fe4a2df10ebfa918df172ffe3e299d9b75ca2c4"
            ],
            "index": "pypi",
            "version": "==0.5.2"
        },
        "django-libsass": {
            "hashes": [
                "sha256:49db3334b87e1f7955c4f9fb9945bc296f8bfd27a14d6d89706e4b0e5dc5de1c"
            ],
            "index": "pypi",
            "version": "==0.7"
        },
        "django-model-utils": {
            "hashes": [
                "sha256:2c057f3bf0859aba27f04389f0cedd2d48f8c9b3848acb86fd9970794e58f477",
                "sha256:8cd377744aa45f9f131d652ec460c57d1aaa88d3e9b586c8e27eb709341b9084"
            ],
            "index": "pypi",
            "version": "==3.1.2"
        },
        "django-picklefield": {
            "hashes": [
                "sha256:57e4349c7f75eab08fe7ceb11e7135644fdf771e2777a754db4f07e5c63c191f",
                "sha256:61e3ba7f6df82d8df9e6be3a8c55ef589eb3bf926c3d25d2b7949b07eae78354"
            ],
            "version": "==1.0.0"
        },
        "django-q": {
            "hashes": [
                "sha256:bdc334a59252b07837004cbb05b20fa6500abdde62487d5cd7a9a92f8796f0b9",
                "sha256:df0710fcd03b12f4fb02d867d074afe93bba511d6008f961a1795cd3ef0080b7"
            ],
            "index": "pypi",
            "version": "==1.0.0"
        },
        "django-redis": {
            "hashes": [
                "sha256:15b47faef6aefaa3f47135a2aeb67372da300e4a4cf06809c66ab392686a2155",
                "sha256:a90343c33a816073b735f0bed878eaeec4f83b75fcc0dce2432189b8ea130424"
            ],
            "index": "pypi",
            "version": "==4.9.0"
        },
        "django-registration": {
            "editable": true,
            "git": "https://github.com/ubernostrum/django-registration.git",
            "ref": "5264cee694c53ce023f1ab71c33d0cfd35c40341"
        },
        "django-rest-framework-rules": {
            "hashes": [
                "sha256:a789bd15fcdf9f15ac8c9f999102c148a8c91f7feeb6bc9aec537ea675bcd36a"
            ],
            "index": "pypi",
            "version": "==1.0.0"
        },
        "django-star-ratings": {
            "hashes": [
                "sha256:2e6d90207808a06b01bedf94ddf08013754d12c5099fac10f46d1e1a60cb9bd1"
            ],
            "index": "pypi",
            "version": "==0.6.1"
        },
        "django-storages": {
            "hashes": [
                "sha256:7339070cf0c8042f5a885783a0a909175a8dbb68e7f5697d597571c830a460c4",
                "sha256:f1dd5668a4df9a23aff56c8321ea3aac3fda23d9d17473158d308d1b13e5363e"
            ],
            "index": "pypi",
            "version": "==1.6.6"
        },
        "django-taggit": {
            "hashes": [
                "sha256:a21cbe7e0879f1364eef1c88a2eda89d593bf000ebf51c3f00423c6927075dce",
                "sha256:db4430ec99265341e05d0274edb0279163bd74357241f7b4d9274bdcb3338b17"
            ],
            "index": "pypi",
            "version": "==0.23.0"
        },
        "django-taggit-serializer": {
            "hashes": [
                "sha256:f712eb2482079be452bcd1e82b18a820e26427c3ee1cef2b4fcd4d6b8b9f14d0"
            ],
            "index": "pypi",
            "version": "==0.1.7"
        },
        "django-treebeard": {
            "hashes": [
                "sha256:c21db06a8d4943bf2a28d9d7a119058698fb76116df2679ecbf15a46a501de42"
            ],
            "index": "pypi",
            "version": "==4.3"
        },
        "djangorestframework": {
            "hashes": [
                "sha256:b6714c3e4b0f8d524f193c91ecf5f5450092c2145439ac2769711f7eba89a9d9",
                "sha256:c375e4f95a3a64fccac412e36fb42ba36881e52313ec021ef410b40f67cddca4"
            ],
            "index": "pypi",
            "version": "==3.8.2"
        },
        "docutils": {
            "hashes": [
                "sha256:02aec4bd92ab067f6ff27a38a38a41173bf01bed8f89157768c1573f53e474a6",
                "sha256:51e64ef2ebfb29cae1faa133b3710143496eca21c530f3f71424d77687764274",
                "sha256:7a4bd47eaf6596e1295ecb11361139febe29b084a87bf005bf899f9a42edc3c6"
            ],
            "version": "==0.14"
        },
        "html5lib": {
            "hashes": [
                "sha256:20b159aa3badc9d5ee8f5c647e5efd02ed2a66ab8d354930bd9ff139fc1dc0a3",
                "sha256:66cb0dcfdbbc4f9c3ba1a63fdb511ffdbd4f513b2b6d81b80cd26ce6b3fb3736"
            ],
            "version": "==1.0.1"
        },
        "idna": {
            "hashes": [
                "sha256:156a6814fb5ac1fc6850fb002e0852d56c0c8d2531923a51032d1b70760e186e",
                "sha256:684a38a6f903c1d71d6d5fac066b58d7768af4de2b832e426ec79c30daa94a16"
            ],
            "version": "==2.7"
        },
        "itypes": {
            "hashes": [
                "sha256:c6e77bb9fd68a4bfeb9d958fea421802282451a25bac4913ec94db82a899c073"
            ],
            "version": "==1.1.0"
        },
        "jinja2": {
            "hashes": [
                "sha256:74c935a1b8bb9a3947c50a54766a969d4846290e1e788ea44c1392163723c3bd",
                "sha256:f84be1bb0040caca4cea721fcbbbbd61f9be9464ca236387158b0feea01914a4"
            ],
            "version": "==2.10"
        },
        "jmespath": {
            "hashes": [
                "sha256:6a81d4c9aa62caf061cb517b4d9ad1dd300374cd4706997aff9cd6aedd61fc64",
                "sha256:f11b4461f425740a1d908e9a3f7365c3d2e569f6ca68a2ff8bc5bcd9676edd63"
            ],
            "version": "==0.9.3"
        },
        "libsass": {
            "hashes": [
                "sha256:0f2e421d3e5a53833243e0a5f2cf7ebe9812725a7f27a797c38f3c7190ce2a82",
                "sha256:1b74aff85f1560d629a070552ec67f9f0ff9a47446ffafddafad9944f7589ae1",
                "sha256:1cf80c04a77d36fd77f00b1ae0a269eee780d971fabd9d493b15d30de9857ae5",
                "sha256:1d55dfe8e91a15a7d72d7f8aca16e74da36899e70d911af66d7184f1c82e2b39",
                "sha256:23755425149fe0f576fd0ab7bcd151fe09400b2d980fe176c28f6c19e053c830",
                "sha256:4a434d5b713b97c4141fb71c59341d4ebff8669114b14c626af51e145a48710e",
                "sha256:4dcd5b546bed977276f97eb7a2a13cb7cbf0a38d672e7b5525b7587c8cabcf27",
                "sha256:62771c8ead9227579891814dd714be645243741aa23e5cb232ac0c245cf29a37",
                "sha256:727fb84326ffa930bc09fad8b706e77ada4d13b3adf35cce134962a434d7eccb",
                "sha256:7b9e7179b5f4fc32bc716f86e9ccaeb48ab90e7eb6648b339440346733af8828",
                "sha256:a0ffca466b35fb57f2afe1f1c5fd39b4c51a4107596d28ef8c0d3bb0962244b5",
                "sha256:bb9735066391189b3c0383254d20d59aaafb438d632d7de551c264f16486e773",
                "sha256:cbd5ee83d3603a2b2c2937d8f06acc07b30fd22642ea2460c966d4fd6217f1d0",
                "sha256:de1eae502764b3dde294d6652a0046489cf31008de190c4dd8d05e7f4b5e0d71",
                "sha256:e00b6c6d75a6e912990cbc23d48ddfdbfefc3e400c20be6593988839292248c5",
                "sha256:ed8beef197efc6e6ab0ad03cea0885b31cc11f226290783649b4dafe1fb2ea27"
            ],
            "version": "==0.14.5"
        },
        "markdown": {
            "hashes": [
                "sha256:9ba587db9daee7ec761cfc656272be6aabe2ed300fece21208e4aab2e457bc8f",
                "sha256:a856869c7ff079ad84a3e19cd87a64998350c2b94e9e08e44270faef33400f81"
            ],
            "index": "pypi",
            "version": "==2.6.11"
        },
        "markupsafe": {
            "hashes": [
                "sha256:a6be69091dac236ea9c6bc7d012beab42010fa914c459791d627dad4910eb665"
            ],
            "version": "==1.0"
        },
        "oauthlib": {
            "hashes": [
                "sha256:ac35665a61c1685c56336bda97d5eefa246f1202618a1d6f34fccb1bdd404162",
                "sha256:d883b36b21a6ad813953803edfa563b1b579d79ca758fe950d1bc9e8b326025b"
            ],
            "version": "==2.1.0"
        },
        "pillow": {
            "hashes": [
                "sha256:00def5b638994f888d1058e4d17c86dec8e1113c3741a0a8a659039aec59a83a",
                "sha256:026449b64e559226cdb8e6d8c931b5965d8fc90ec18ebbb0baa04c5b36503c72",
                "sha256:03dbb224ee196ef30ed2156d41b579143e1efeb422974719a5392fc035e4f574",
                "sha256:03eb0e04f929c102ae24bc436bf1c0c60a4e63b07ebd388e84d8b219df3e6acd",
                "sha256:1be66b9a89e367e7d20d6cae419794997921fe105090fafd86ef39e20a3baab2",
                "sha256:1e977a3ed998a599bda5021fb2c2889060617627d3ae228297a529a082a3cd5c",
                "sha256:22cf3406d135cfcc13ec6228ade774c8461e125c940e80455f500638429be273",
                "sha256:24adccf1e834f82718c7fc8e3ec1093738da95144b8b1e44c99d5fc7d3e9c554",
                "sha256:2a3e362c97a5e6a259ee9cd66553292a1f8928a5bdfa3622fdb1501570834612",
                "sha256:3832e26ecbc9d8a500821e3a1d3765bda99d04ae29ffbb2efba49f5f788dc934",
                "sha256:4fd1f0c2dc02aaec729d91c92cd85a2df0289d88e9f68d1e8faba750bb9c4786",
                "sha256:4fda62030f2c515b6e2e673c57caa55cb04026a81968f3128aae10fc28e5cc27",
                "sha256:5044d75a68b49ce36a813c82d8201384207112d5d81643937fc758c05302f05b",
                "sha256:522184556921512ec484cb93bd84e0bab915d0ac5a372d49571c241a7f73db62",
                "sha256:5914cff11f3e920626da48e564be6818831713a3087586302444b9c70e8552d9",
                "sha256:6661a7908d68c4a133e03dac8178287aa20a99f841ea90beeb98a233ae3fd710",
                "sha256:79258a8df3e309a54c7ef2ef4a59bb8e28f7e4a8992a3ad17c24b1889ced44f3",
                "sha256:7d74c20b8f1c3e99d3f781d3b8ff5abfefdd7363d61e23bdeba9992ff32cc4b4",
                "sha256:81918afeafc16ba5d9d0d4e9445905f21aac969a4ebb6f2bff4b9886da100f4b",
                "sha256:8194d913ca1f459377c8a4ed8f9b7ad750068b8e0e3f3f9c6963fcc87a84515f",
                "sha256:84d5d31200b11b3c76fab853b89ac898bf2d05c8b3da07c1fcc23feb06359d6e",
                "sha256:989981db57abffb52026b114c9a1f114c7142860a6d30a352d28f8cbf186500b",
                "sha256:a3d7511d3fad1618a82299aab71a5fceee5c015653a77ffea75ced9ef917e71a",
                "sha256:b3ef168d4d6fd4fa6685aef7c91400f59f7ab1c0da734541f7031699741fb23f",
                "sha256:c1c5792b6e74bbf2af0f8e892272c2a6c48efa895903211f11b8342e03129fea",
                "sha256:c5dcb5a56aebb8a8f2585042b2f5c496d7624f0bcfe248f0cc33ceb2fd8d39e7",
                "sha256:e2bed4a04e2ca1050bb5f00865cf2f83c0b92fd62454d9244f690fcd842e27a4",
                "sha256:e87a527c06319428007e8c30511e1f0ce035cb7f14bb4793b003ed532c3b9333",
                "sha256:f63e420180cbe22ff6e32558b612e75f50616fc111c5e095a4631946c782e109",
                "sha256:f8b3d413c5a8f84b12cd4c5df1d8e211777c9852c6be3ee9c094b626644d3eab"
            ],
            "index": "pypi",
            "version": "==5.2.0"
        },
        "psycopg2": {
            "hashes": [
                "sha256:0b9e48a1c1505699a64ac58815ca99104aacace8321e455072cee4f7fe7b2698",
                "sha256:0f4c784e1b5a320efb434c66a50b8dd7e30a7dc047e8f45c0a8d2694bfe72781",
                "sha256:0fdbaa32c9eb09ef09d425dc154628fca6fa69d2f7c1a33f889abb7e0efb3909",
                "sha256:11fbf688d5c953c0a5ba625cc42dea9aeb2321942c7c5ed9341a68f865dc8cb1",
                "sha256:19eaac4eb25ab078bd0f28304a0cb08702d120caadfe76bb1e6846ed1f68635e",
                "sha256:3232ec1a3bf4dba97fbf9b03ce12e4b6c1d01ea3c85773903a67ced725728232",
                "sha256:36f8f9c216fcca048006f6dd60e4d3e6f406afde26cfb99e063f137070139eaf",
                "sha256:59c1a0e4f9abe970062ed35d0720935197800a7ef7a62b3a9e3a70588d9ca40b",
                "sha256:6506c5ff88750948c28d41852c09c5d2a49f51f28c6d90cbf1b6808e18c64e88",
                "sha256:6bc3e68ee16f571681b8c0b6d5c0a77bef3c589012352b3f0cf5520e674e9d01",
                "sha256:6dbbd7aabbc861eec6b910522534894d9dbb507d5819bc982032c3ea2e974f51",
                "sha256:6e737915de826650d1a5f7ff4ac6cf888a26f021a647390ca7bafdba0e85462b",
                "sha256:6ed9b2cfe85abc720e8943c1808eeffd41daa73e18b7c1e1a228b0b91f768ccc",
                "sha256:711ec617ba453fdfc66616db2520db3a6d9a891e3bf62ef9aba4c95bb4e61230",
                "sha256:844dacdf7530c5c612718cf12bc001f59b2d9329d35b495f1ff25045161aa6af",
                "sha256:86b52e146da13c896e50c5a3341a9448151f1092b1a4153e425d1e8b62fec508",
                "sha256:985c06c2a0f227131733ae58d6a541a5bc8b665e7305494782bebdb74202b793",
                "sha256:a86dfe45f4f9c55b1a2312ff20a59b30da8d39c0e8821d00018372a2a177098f",
                "sha256:aa3cd07f7f7e3183b63d48300666f920828a9dbd7d7ec53d450df2c4953687a9",
                "sha256:b1964ed645ef8317806d615d9ff006c0dadc09dfc54b99ae67f9ba7a1ec9d5d2",
                "sha256:b2abbff9e4141484bb89b96eb8eae186d77bc6d5ffbec6b01783ee5c3c467351",
                "sha256:cc33c3a90492e21713260095f02b12bee02b8d1f2c03a221d763ce04fa90e2e9",
                "sha256:d7de3bf0986d777807611c36e809b77a13bf1888f5c8db0ebf24b47a52d10726",
                "sha256:db5e3c52576cc5b93a959a03ccc3b02cb8f0af1fbbdc80645f7a215f0b864f3a",
                "sha256:e168aa795ffbb11379c942cf95bf813c7db9aa55538eb61de8c6815e092416f5",
                "sha256:e9ca911f8e2d3117e5241d5fa9aaa991cb22fb0792627eeada47425d706b5ec8",
                "sha256:eccf962d41ca46e6326b97c8fe0a6687b58dfc1a5f6540ed071ff1474cea749e",
                "sha256:efa19deae6b9e504a74347fe5e25c2cb9343766c489c2ae921b05f37338b18d1",
                "sha256:f4b0460a21f784abe17b496f66e74157a6c36116fa86da8bf6aa028b9e8ad5fe",
                "sha256:f93d508ca64d924d478fb11e272e09524698f0c581d9032e68958cfbdd41faef"
            ],
            "index": "pypi",
            "version": "==2.7.5"
        },
        "pwned-passwords-django": {
            "hashes": [
                "sha256:30aa06829dd35463192f6014c8bedd3c40397e3dedaf494a53b07fa5550e4589",
                "sha256:dc3dd5c34a1d2e8f51012465304e34364e0f1e57956e39a56b3f5144e9221409"
            ],
            "index": "pypi",
            "version": "==1.2.1"
        },
        "pycparser": {
            "hashes": [
                "sha256:99a8ca03e29851d96616ad0404b4aad7d9ee16f25c9f9708a11faf2810f7b226"
            ],
            "version": "==2.18"
        },
        "pytest-runner": {
            "hashes": [
                "sha256:d23f117be39919f00dd91bffeb4f15e031ec797501b717a245e377aee0f577be",
                "sha256:d987fec1e31287592ffe1cb823a8c613c533db4c6aaca0ee1191dbc91e2fcc61"
            ],
            "markers": "python_version != '3.1' and python_version >= '2.7' and python_version != '3.0'",
            "version": "==4.2"
        },
        "python-dateutil": {
            "hashes": [
                "sha256:1adb80e7a782c12e52ef9a8182bebeb73f1d7e24e374397af06fb4956c8dc5c0",
                "sha256:e27001de32f627c22380a688bcc43ce83504a7bc5da472209b4c70f02829f0b8"
            ],
<<<<<<< HEAD
=======
            "markers": "python_version >= '2.7'",
>>>>>>> c4cb8f14
            "version": "==2.7.3"
        },
        "python-stdnum": {
            "hashes": [
                "sha256:7ad8acb21cf279aa7abe047653e47357c04bf5cd6b191e6659d32b9b8401a1b9",
                "sha256:d587a520182f9d8aef7659cca429f4382881589c8883a0a55322b2f94970bdb3"
            ],
            "index": "pypi",
            "version": "==1.9"
        },
        "python3-openid": {
            "hashes": [
                "sha256:0086da6b6ef3161cfe50fb1ee5cceaf2cda1700019fda03c2c5c440ca6abe4fa",
                "sha256:628d365d687e12da12d02c6691170f4451db28d6d68d050007e4a40065868502"
            ],
            "version": "==3.1.0"
        },
        "pytz": {
            "hashes": [
                "sha256:a061aa0a9e06881eb8b3b2b43f05b9439d6583c206d0a6c340ff72a7b6669053",
                "sha256:ffb9ef1de172603304d9d2819af6f5ece76f2e85ec10692a524dd876e72bf277"
            ],
            "index": "pypi",
            "version": "==2018.5"
        },
        "raven": {
            "hashes": [
                "sha256:3fd787d19ebb49919268f06f19310e8112d619ef364f7989246fc8753d469888",
                "sha256:95f44f3ea2c1b176d5450df4becdb96c15bf2632888f9ab193e9dd22300ce46a"
            ],
            "index": "pypi",
            "version": "==6.9.0"
        },
        "rcssmin": {
            "hashes": [
                "sha256:ca87b695d3d7864157773a61263e5abb96006e9ff0e021eff90cbe0e1ba18270"
            ],
            "index": "pypi",
            "version": "==1.0.6"
        },
        "redis": {
            "hashes": [
                "sha256:8a1900a9f2a0a44ecf6e8b5eb3e967a9909dfed219ad66df094f27f7d6f330fb",
                "sha256:a22ca993cea2962dbb588f9f30d0015ac4afcc45bee27d3978c0dbe9e97c6c0f"
            ],
            "index": "pypi",
            "version": "==2.10.6"
        },
        "requests": {
            "hashes": [
                "sha256:63b52e3c866428a224f97cab011de738c36aec0185aa91cfacd418b5d58911d1",
                "sha256:ec22d826a36ed72a7358ff3fe56cbd4ba69dd7a6718ffd450ff0e9df7a47ce6a"
            ],
            "version": "==2.19.1"
        },
        "requests-oauthlib": {
            "hashes": [
                "sha256:8886bfec5ad7afb391ed5443b1f697c6f4ae98d0e5620839d8b4499c032ada3f",
                "sha256:e21232e2465808c0e892e0e4dbb8c2faafec16ac6dc067dd546e9b466f3deac8"
            ],
            "markers": "python_version != '3.0.*' and python_version != '3.3.*' and python_version != '3.2.*' and python_version < '4' and python_version >= '2.6' and python_version != '3.1.*'",
            "version": "==1.0.0"
        },
        "rjsmin": {
            "hashes": [
                "sha256:dd9591aa73500b08b7db24367f8d32c6470021f39d5ab4e50c7c02e4401386f1"
            ],
            "version": "==1.0.12"
        },
        "rules": {
            "hashes": [
                "sha256:2c6ef34e00d333e6f40f8e86bb7de057909f4524b53b673641610bed20633c4f"
            ],
            "index": "pypi",
            "version": "==2.0"
        },
        "s3transfer": {
            "hashes": [
                "sha256:90dc18e028989c609146e241ea153250be451e05ecc0c2832565231dacdf59c1",
                "sha256:c7a9ec356982d5e9ab2d4b46391a7d6a950e2b04c472419f5fdec70cc0ada72f"
            ],
            "version": "==0.1.13"
        },
        "six": {
            "hashes": [
                "sha256:70e8a77beed4562e7f14fe23a786b54f6296e34344c23bc42f07b15018ff98e9",
                "sha256:832dc0e10feb1aa2c68dcc57dbb658f1c7e65b9b61af69048abc87a2db00a0eb"
            ],
            "version": "==1.11.0"
        },
        "swapper": {
            "hashes": [
                "sha256:bcd162c85d3906f6aabd3970e854041b4327e67d0fc96d07e234a85d96131425"
            ],
            "version": "==1.1.0"
        },
        "text-unidecode": {
            "hashes": [
                "sha256:5a1375bb2ba7968740508ae38d92e1f889a0832913cb1c447d5e2046061a396d",
                "sha256:801e38bd550b943563660a91de8d4b6fa5df60a542be9093f7abf819f86050cc"
            ],
            "index": "pypi",
            "version": "==1.2"
        },
        "uritemplate": {
            "hashes": [
                "sha256:01c69f4fe8ed503b2951bef85d996a9d22434d2431584b5b107b2981ff416fbd",
                "sha256:1b9c467a940ce9fb9f50df819e8ddd14696f89b9a8cc87ac77952ba416e0a8fd",
                "sha256:c02643cebe23fc8adb5e6becffe201185bf06c40bda5c0b4028a93f1527d011d"
            ],
            "version": "==3.0.0"
        },
        "urllib3": {
            "hashes": [
                "sha256:a68ac5e15e76e7e5dd2b8f94007233e01effe3e50e8daddf69acfd81cb686baf",
                "sha256:b5725a0bd4ba422ab0e66e89e030c806576753ea3ee08554382c14e685d117b5"
            ],
            "markers": "python_version != '3.0.*' and python_version != '3.1.*' and python_version < '4' and python_version != '3.3.*' and python_version >= '2.6' and python_version != '3.2.*'",
            "version": "==1.23"
        },
        "waitress": {
            "hashes": [
                "sha256:40b0f297a7f3af61fbfbdc67e59090c70dc150a1601c39ecc9f5f1d283fb931b",
                "sha256:d33cd3d62426c0f1b3cd84ee3d65779c7003aae3fc060dee60524d10a57f05a9"
            ],
            "index": "pypi",
            "version": "==1.1.0"
        },
        "wcwidth": {
            "hashes": [
                "sha256:3df37372226d6e63e1b1e1eda15c594bca98a22d33a23832a90998faa96bc65e",
                "sha256:f4ebe71925af7b40a864553f761ed559b43544f8f71746c2d756c7fe788ade7c"
            ],
            "version": "==0.1.7"
        },
        "webencodings": {
            "hashes": [
                "sha256:a0af1213f3c2226497a97e2b3aa01a7e4bee4f403f95be16fc9acd2947514a78",
                "sha256:b36a1c245f2d304965eb4e0a82848379241dc04b865afcc4aab16748587e1923"
            ],
            "version": "==0.5.1"
        },
        "whitenoise": {
            "hashes": [
                "sha256:1e206c5adfb849942ddd057e599ac472ec1a85d56ae78a5ba24f243ea46a89c5",
                "sha256:a6f86b011675b9730f69fd69d4f54c5697d6c7a90ab06f83f784d243d9fccc02"
            ],
            "index": "pypi",
            "version": "==4.0"
        }
    },
    "develop": {
        "alabaster": {
            "hashes": [
                "sha256:674bb3bab080f598371f4443c5008cbfeb1a5e622dd312395d2d82af2c54c456",
                "sha256:b63b1f4dc77c074d386752ec4a8a7517600f6c0db8cd42980cae17ab7b3275d7"
            ],
            "version": "==0.7.11"
        },
        "apipkg": {
            "hashes": [
                "sha256:37228cda29411948b422fae072f57e31d3396d2ee1c9783775980ee9c9990af6",
                "sha256:58587dd4dc3daefad0487f6d9ae32b4542b185e1c36db6993290e7c41ca2b47c"
            ],
            "markers": "python_version != '3.0.*' and python_version != '3.1.*' and python_version != '3.3.*' and python_version >= '2.7' and python_version != '3.2.*'",
            "version": "==1.5"
        },
        "appnope": {
            "hashes": [
                "sha256:5b26757dc6f79a3b7dc9fab95359328d5747fcb2409d331ea66d0272b90ab2a0",
                "sha256:8b995ffe925347a2138d7ac0fe77155e4311a0ea6d6da4f5128fe4b3cbe5ed71"
            ],
            "markers": "sys_platform == 'darwin'",
            "version": "==0.1.0"
        },
        "atomicwrites": {
            "hashes": [
                "sha256:6b5282987b21cd79151f51caccead7a09d0a32e89c568bd9e3c4aaa7bbdf3f3a",
                "sha256:e16334d50fe0f90919ef7339c24b9b62e6abaa78cd2d226f3d94eb067eb89043"
            ],
            "markers": "python_version != '3.0.*' and python_version != '3.1.*' and python_version >= '2.7' and python_version != '3.3.*' and python_version != '3.2.*'",
            "version": "==1.2.0"
        },
        "attrs": {
            "hashes": [
                "sha256:4b90b09eeeb9b88c35bc642cbac057e45a5fd85367b985bd2809c62b7b939265",
                "sha256:e0d0eb91441a3b53dab4d9b743eafc1ac44476296a2053b6ca3af0b139faf87b"
            ],
            "version": "==18.1.0"
        },
        "babel": {
            "hashes": [
                "sha256:6778d85147d5d85345c14a26aada5e478ab04e39b078b0745ee6870c2b5cf669",
                "sha256:8cba50f48c529ca3fa18cf81fa9403be176d374ac4d60738b839122dfaaa3d23"
            ],
            "version": "==2.6.0"
        },
        "backcall": {
            "hashes": [
                "sha256:38ecd85be2c1e78f77fd91700c76e14667dc21e2713b63876c0eb901196e01e4",
                "sha256:bbbf4b1e5cd2bdb08f915895b51081c041bac22394fdfcfdfbe9f14b77c08bf2"
            ],
            "version": "==0.1.0"
        },
        "certifi": {
            "hashes": [
                "sha256:376690d6f16d32f9d1fe8932551d80b23e9d393a8578c5633a2ed39a64861638",
                "sha256:456048c7e371c089d0a77a5212fb37a2c2dce1e24146e3b7e0261736aaeaa22a"
            ],
            "version": "==2018.8.24"
        },
        "chardet": {
            "hashes": [
                "sha256:84ab92ed1c4d4f16916e05906b6b75a6c0fb5db821cc65e70cbd64a3e2a5eaae",
                "sha256:fc323ffcaeaed0e0a02bf4d117757b98aed530d9ed4531e3e15460124c106691"
            ],
            "version": "==3.0.4"
        },
        "coverage": {
            "hashes": [
                "sha256:03481e81d558d30d230bc12999e3edffe392d244349a90f4ef9b88425fac74ba",
                "sha256:0b136648de27201056c1869a6c0d4e23f464750fd9a9ba9750b8336a244429ed",
                "sha256:10a46017fef60e16694a30627319f38a2b9b52e90182dddb6e37dcdab0f4bf95",
                "sha256:198626739a79b09fa0a2f06e083ffd12eb55449b5f8bfdbeed1df4910b2ca640",
                "sha256:23d341cdd4a0371820eb2b0bd6b88f5003a7438bbedb33688cd33b8eae59affd",
                "sha256:28b2191e7283f4f3568962e373b47ef7f0392993bb6660d079c62bd50fe9d162",
                "sha256:2a5b73210bad5279ddb558d9a2bfedc7f4bf6ad7f3c988641d83c40293deaec1",
                "sha256:2eb564bbf7816a9d68dd3369a510be3327f1c618d2357fa6b1216994c2e3d508",
                "sha256:337ded681dd2ef9ca04ef5d93cfc87e52e09db2594c296b4a0a3662cb1b41249",
                "sha256:3a2184c6d797a125dca8367878d3b9a178b6fdd05fdc2d35d758c3006a1cd694",
                "sha256:3c79a6f7b95751cdebcd9037e4d06f8d5a9b60e4ed0cd231342aa8ad7124882a",
                "sha256:3d72c20bd105022d29b14a7d628462ebdc61de2f303322c0212a054352f3b287",
                "sha256:3eb42bf89a6be7deb64116dd1cc4b08171734d721e7a7e57ad64cc4ef29ed2f1",
                "sha256:4635a184d0bbe537aa185a34193898eee409332a8ccb27eea36f262566585000",
                "sha256:56e448f051a201c5ebbaa86a5efd0ca90d327204d8b059ab25ad0f35fbfd79f1",
                "sha256:5a13ea7911ff5e1796b6d5e4fbbf6952381a611209b736d48e675c2756f3f74e",
                "sha256:69bf008a06b76619d3c3f3b1983f5145c75a305a0fea513aca094cae5c40a8f5",
                "sha256:6bc583dc18d5979dc0f6cec26a8603129de0304d5ae1f17e57a12834e7235062",
                "sha256:701cd6093d63e6b8ad7009d8a92425428bc4d6e7ab8d75efbb665c806c1d79ba",
                "sha256:7608a3dd5d73cb06c531b8925e0ef8d3de31fed2544a7de6c63960a1e73ea4bc",
                "sha256:76ecd006d1d8f739430ec50cc872889af1f9c1b6b8f48e29941814b09b0fd3cc",
                "sha256:7aa36d2b844a3e4a4b356708d79fd2c260281a7390d678a10b91ca595ddc9e99",
                "sha256:7d3f553904b0c5c016d1dad058a7554c7ac4c91a789fca496e7d8347ad040653",
                "sha256:7e1fe19bd6dce69d9fd159d8e4a80a8f52101380d5d3a4d374b6d3eae0e5de9c",
                "sha256:8c3cb8c35ec4d9506979b4cf90ee9918bc2e49f84189d9bf5c36c0c1119c6558",
                "sha256:9d6dd10d49e01571bf6e147d3b505141ffc093a06756c60b053a859cb2128b1f",
                "sha256:be6cfcd8053d13f5f5eeb284aa8a814220c3da1b0078fa859011c7fffd86dab9",
                "sha256:c1bb572fab8208c400adaf06a8133ac0712179a334c09224fb11393e920abcdd",
                "sha256:de4418dadaa1c01d497e539210cb6baa015965526ff5afc078c57ca69160108d",
                "sha256:e05cb4d9aad6233d67e0541caa7e511fa4047ed7750ec2510d466e806e0255d6",
                "sha256:f3f501f345f24383c0000395b26b726e46758b71393267aeae0bd36f8b3ade80"
            ],
            "index": "pypi",
            "version": "==4.5.1"
        },
        "decorator": {
            "hashes": [
                "sha256:2c51dff8ef3c447388fe5e4453d24a2bf128d3a4c32af3fabef1f01c6851ab82",
                "sha256:c39efa13fbdeb4506c476c9b3babf6a718da943dab7811c206005a4a956c080c"
            ],
            "version": "==4.3.0"
        },
        "django": {
            "hashes": [
                "sha256:7f246078d5a546f63c28fc03ce71f4d7a23677ce42109219c24c9ffb28416137",
                "sha256:ea50d85709708621d956187c6b61d9f9ce155007b496dd914fdb35db8d790aec"
            ],
            "index": "pypi",
            "version": "==2.1"
        },
        "django-coverage-plugin": {
            "hashes": [
                "sha256:84b247a39885e59fa018b6b9ba07b034d2cb7df68c6ef372b2df90fe29272d69"
            ],
            "index": "pypi",
            "version": "==1.5.0"
        },
        "django-debug-toolbar": {
            "hashes": [
                "sha256:4af2a4e1e932dadbda197b18585962d4fc20172b4e5a479490bc659fe998864d",
                "sha256:d9ea75659f76d8f1e3eb8f390b47fc5bad0908d949c34a8a3c4c87978eb40a0f"
            ],
            "index": "pypi",
            "version": "==1.9.1"
        },
        "django-test-plus": {
            "hashes": [
                "sha256:4c3ff61998c2ea9a36c9c6e085b03b68eace71d15c21f4b2fb044441d3f1b7ce"
            ],
            "index": "pypi",
            "version": "==1.1.1"
        },
        "docutils": {
            "hashes": [
                "sha256:02aec4bd92ab067f6ff27a38a38a41173bf01bed8f89157768c1573f53e474a6",
                "sha256:51e64ef2ebfb29cae1faa133b3710143496eca21c530f3f71424d77687764274",
                "sha256:7a4bd47eaf6596e1295ecb11361139febe29b084a87bf005bf899f9a42edc3c6"
            ],
            "version": "==0.14"
        },
        "execnet": {
            "hashes": [
                "sha256:a7a84d5fa07a089186a329528f127c9d73b9de57f1a1131b82bb5320ee651f6a",
                "sha256:fc155a6b553c66c838d1a22dba1dc9f5f505c43285a878c6f74a79c024750b83"
            ],
            "markers": "python_version != '3.0.*' and python_version != '3.1.*' and python_version != '3.3.*' and python_version >= '2.7' and python_version != '3.2.*'",
            "version": "==1.5.0"
        },
        "factory-boy": {
            "hashes": [
                "sha256:6f25cc4761ac109efd503f096e2ad99421b1159f01a29dbb917359dcd68e08ca",
                "sha256:d552cb872b310ae78bd7429bf318e42e1e903b1a109e899a523293dfa762ea4f"
            ],
            "index": "pypi",
            "version": "==2.11.1"
        },
        "faker": {
            "hashes": [
                "sha256:ea7cfd3aeb1544732d08bd9cfba40c5b78e3a91e17b1a0698ab81bfc5554c628",
                "sha256:f6d67f04abfb2b4bea7afc7fa6c18cf4c523a67956e455668be9ae42bccc21ad"
            ],
            "markers": "python_version != '3.2.*' and python_version != '3.0.*' and python_version != '3.1.*' and python_version >= '2.7'",
            "version": "==0.9.0"
        },
        "flake8": {
            "hashes": [
                "sha256:7253265f7abd8b313e3892944044a365e3f4ac3fcdcfb4298f55ee9ddf188ba0",
                "sha256:c7841163e2b576d435799169b78703ad6ac1bbb0f199994fc05f700b2a90ea37"
            ],
            "index": "pypi",
            "version": "==3.5.0"
        },
        "idna": {
            "hashes": [
                "sha256:156a6814fb5ac1fc6850fb002e0852d56c0c8d2531923a51032d1b70760e186e",
                "sha256:684a38a6f903c1d71d6d5fac066b58d7768af4de2b832e426ec79c30daa94a16"
            ],
            "version": "==2.7"
        },
        "imagesize": {
            "hashes": [
                "sha256:3620cc0cadba3f7475f9940d22431fc4d407269f1be59ec9b8edcca26440cf18",
                "sha256:5b326e4678b6925158ccc66a9fa3122b6106d7c876ee32d7de6ce59385b96315"
            ],
            "version": "==1.0.0"
        },
        "ipdb": {
            "hashes": [
                "sha256:7081c65ed7bfe7737f83fa4213ca8afd9617b42ff6b3f1daf9a3419839a2a00a"
            ],
            "index": "pypi",
            "version": "==0.11"
        },
        "ipython": {
            "hashes": [
                "sha256:007dcd929c14631f83daff35df0147ea51d1af420da303fd078343878bd5fb62",
                "sha256:b0f2ef9eada4a68ef63ee10b6dde4f35c840035c50fd24265f8052c98947d5a4"
            ],
            "version": "==6.5.0"
        },
        "ipython-genutils": {
            "hashes": [
                "sha256:72dd37233799e619666c9f639a9da83c34013a73e8bbc79a7a6348d93c61fab8",
                "sha256:eb2e116e75ecef9d4d228fdc66af54269afa26ab4463042e33785b887c628ba8"
            ],
            "version": "==0.2.0"
        },
        "jedi": {
            "hashes": [
                "sha256:b409ed0f6913a701ed474a614a3bb46e6953639033e31f769ca7581da5bd1ec1",
                "sha256:c254b135fb39ad76e78d4d8f92765ebc9bf92cbc76f49e97ade1d5f5121e1f6f"
            ],
            "version": "==0.12.1"
        },
        "jinja2": {
            "hashes": [
                "sha256:74c935a1b8bb9a3947c50a54766a969d4846290e1e788ea44c1392163723c3bd",
                "sha256:f84be1bb0040caca4cea721fcbbbbd61f9be9464ca236387158b0feea01914a4"
            ],
            "version": "==2.10"
        },
        "markupsafe": {
            "hashes": [
                "sha256:a6be69091dac236ea9c6bc7d012beab42010fa914c459791d627dad4910eb665"
            ],
            "version": "==1.0"
        },
        "mccabe": {
            "hashes": [
                "sha256:ab8a6258860da4b6677da4bd2fe5dc2c659cff31b3ee4f7f5d64e79735b80d42",
                "sha256:dd8d182285a0fe56bace7f45b5e7d1a6ebcbf524e8f3bd87eb0f125271b8831f"
            ],
            "version": "==0.6.1"
        },
        "more-itertools": {
            "hashes": [
                "sha256:c187a73da93e7a8acc0001572aebc7e3c69daf7bf6881a2cea10650bd4420092",
                "sha256:c476b5d3a34e12d40130bc2f935028b5f636df8f372dc2c1c01dc19681b2039e",
                "sha256:fcbfeaea0be121980e15bc97b3817b5202ca73d0eae185b4550cbfce2a3ebb3d"
            ],
            "version": "==4.3.0"
        },
        "packaging": {
            "hashes": [
                "sha256:e9215d2d2535d3ae866c3d6efc77d5b24a0192cce0ff20e42896cc0664f889c0",
                "sha256:f019b770dd64e585a99714f1fd5e01c7a8f11b45635aa953fd41c689a657375b"
            ],
            "version": "==17.1"
        },
        "parso": {
            "hashes": [
                "sha256:35704a43a3c113cce4de228ddb39aab374b8004f4f2407d070b6a2ca784ce8a2",
                "sha256:895c63e93b94ac1e1690f5fdd40b65f07c8171e3e53cbd7793b5b96c0e0a7f24"
            ],
            "version": "==0.3.1"
        },
        "pexpect": {
            "hashes": [
                "sha256:2a8e88259839571d1251d278476f3eec5db26deb73a70be5ed5dc5435e418aba",
                "sha256:3fbd41d4caf27fa4a377bfd16fef87271099463e6fa73e92a52f92dfee5d425b"
            ],
            "markers": "sys_platform != 'win32'",
            "version": "==4.6.0"
        },
        "pickleshare": {
            "hashes": [
                "sha256:84a9257227dfdd6fe1b4be1319096c20eb85ff1e82c7932f36efccfe1b09737b",
                "sha256:c9a2541f25aeabc070f12f452e1f2a8eae2abd51e1cd19e8430402bdf4c1d8b5"
            ],
            "version": "==0.7.4"
        },
        "pluggy": {
            "hashes": [
                "sha256:6e3836e39f4d36ae72840833db137f7b7d35105079aee6ec4a62d9f80d594dd1",
                "sha256:95eb8364a4708392bae89035f45341871286a333f749c3141c20573d2b3876e1"
            ],
            "markers": "python_version != '3.0.*' and python_version != '3.1.*' and python_version != '3.3.*' and python_version >= '2.7' and python_version != '3.2.*'",
            "version": "==0.7.1"
        },
        "prompt-toolkit": {
            "hashes": [
                "sha256:1df952620eccb399c53ebb359cc7d9a8d3a9538cb34c5a1344bdbeb29fbcc381",
                "sha256:3f473ae040ddaa52b52f97f6b4a493cfa9f5920c255a12dc56a7d34397a398a4",
                "sha256:858588f1983ca497f1cf4ffde01d978a3ea02b01c8a26a8bbc5cd2e66d816917"
            ],
            "version": "==1.0.15"
        },
        "psycopg2": {
            "hashes": [
                "sha256:0b9e48a1c1505699a64ac58815ca99104aacace8321e455072cee4f7fe7b2698",
                "sha256:0f4c784e1b5a320efb434c66a50b8dd7e30a7dc047e8f45c0a8d2694bfe72781",
                "sha256:0fdbaa32c9eb09ef09d425dc154628fca6fa69d2f7c1a33f889abb7e0efb3909",
                "sha256:11fbf688d5c953c0a5ba625cc42dea9aeb2321942c7c5ed9341a68f865dc8cb1",
                "sha256:19eaac4eb25ab078bd0f28304a0cb08702d120caadfe76bb1e6846ed1f68635e",
                "sha256:3232ec1a3bf4dba97fbf9b03ce12e4b6c1d01ea3c85773903a67ced725728232",
                "sha256:36f8f9c216fcca048006f6dd60e4d3e6f406afde26cfb99e063f137070139eaf",
                "sha256:59c1a0e4f9abe970062ed35d0720935197800a7ef7a62b3a9e3a70588d9ca40b",
                "sha256:6506c5ff88750948c28d41852c09c5d2a49f51f28c6d90cbf1b6808e18c64e88",
                "sha256:6bc3e68ee16f571681b8c0b6d5c0a77bef3c589012352b3f0cf5520e674e9d01",
                "sha256:6dbbd7aabbc861eec6b910522534894d9dbb507d5819bc982032c3ea2e974f51",
                "sha256:6e737915de826650d1a5f7ff4ac6cf888a26f021a647390ca7bafdba0e85462b",
                "sha256:6ed9b2cfe85abc720e8943c1808eeffd41daa73e18b7c1e1a228b0b91f768ccc",
                "sha256:711ec617ba453fdfc66616db2520db3a6d9a891e3bf62ef9aba4c95bb4e61230",
                "sha256:844dacdf7530c5c612718cf12bc001f59b2d9329d35b495f1ff25045161aa6af",
                "sha256:86b52e146da13c896e50c5a3341a9448151f1092b1a4153e425d1e8b62fec508",
                "sha256:985c06c2a0f227131733ae58d6a541a5bc8b665e7305494782bebdb74202b793",
                "sha256:a86dfe45f4f9c55b1a2312ff20a59b30da8d39c0e8821d00018372a2a177098f",
                "sha256:aa3cd07f7f7e3183b63d48300666f920828a9dbd7d7ec53d450df2c4953687a9",
                "sha256:b1964ed645ef8317806d615d9ff006c0dadc09dfc54b99ae67f9ba7a1ec9d5d2",
                "sha256:b2abbff9e4141484bb89b96eb8eae186d77bc6d5ffbec6b01783ee5c3c467351",
                "sha256:cc33c3a90492e21713260095f02b12bee02b8d1f2c03a221d763ce04fa90e2e9",
                "sha256:d7de3bf0986d777807611c36e809b77a13bf1888f5c8db0ebf24b47a52d10726",
                "sha256:db5e3c52576cc5b93a959a03ccc3b02cb8f0af1fbbdc80645f7a215f0b864f3a",
                "sha256:e168aa795ffbb11379c942cf95bf813c7db9aa55538eb61de8c6815e092416f5",
                "sha256:e9ca911f8e2d3117e5241d5fa9aaa991cb22fb0792627eeada47425d706b5ec8",
                "sha256:eccf962d41ca46e6326b97c8fe0a6687b58dfc1a5f6540ed071ff1474cea749e",
                "sha256:efa19deae6b9e504a74347fe5e25c2cb9343766c489c2ae921b05f37338b18d1",
                "sha256:f4b0460a21f784abe17b496f66e74157a6c36116fa86da8bf6aa028b9e8ad5fe",
                "sha256:f93d508ca64d924d478fb11e272e09524698f0c581d9032e68958cfbdd41faef"
            ],
            "index": "pypi",
            "version": "==2.7.5"
        },
        "ptyprocess": {
            "hashes": [
                "sha256:923f299cc5ad920c68f2bc0bc98b75b9f838b93b599941a6b63ddbc2476394c0",
                "sha256:d7cc528d76e76342423ca640335bd3633420dc1366f258cb31d05e865ef5ca1f"
            ],
            "version": "==0.6.0"
        },
        "py": {
            "hashes": [
                "sha256:06a30435d058473046be836d3fc4f27167fd84c45b99704f2fb5509ef61f9af1",
                "sha256:50402e9d1c9005d759426988a492e0edaadb7f4e68bcddfea586bc7432d009c6"
            ],
            "markers": "python_version != '3.0.*' and python_version != '3.1.*' and python_version >= '2.7' and python_version != '3.3.*' and python_version != '3.2.*'",
            "version": "==1.6.0"
        },
        "pycodestyle": {
            "hashes": [
                "sha256:682256a5b318149ca0d2a9185d365d8864a768a28db66a84a2ea946bcc426766",
                "sha256:6c4245ade1edfad79c3446fadfc96b0de2759662dc29d07d80a6f27ad1ca6ba9"
            ],
            "version": "==2.3.1"
        },
        "pyflakes": {
            "hashes": [
                "sha256:08bd6a50edf8cffa9fa09a463063c425ecaaf10d1eb0335a7e8b1401aef89e6f",
                "sha256:8d616a382f243dbf19b54743f280b80198be0bca3a5396f1d2e1fca6223e8805"
            ],
            "version": "==1.6.0"
        },
        "pygments": {
            "hashes": [
                "sha256:78f3f434bcc5d6ee09020f92ba487f95ba50f1e3ef83ae96b9d5ffa1bab25c5d",
                "sha256:dbae1046def0efb574852fab9e90209b23f556367b5a320c0bcb871c77c3e8cc"
            ],
            "version": "==2.2.0"
        },
        "pyparsing": {
            "hashes": [
                "sha256:0832bcf47acd283788593e7a0f542407bd9550a55a8a8435214a1960e04bcb04",
                "sha256:fee43f17a9c4087e7ed1605bd6df994c6173c1e977d7ade7b651292fab2bd010"
            ],
            "version": "==2.2.0"
        },
        "pytest": {
            "hashes": [
                "sha256:2e7c330338b2732ddb992217962e3454aa7290434e75329b1a6739cea41bea6b",
                "sha256:4abcd98faeea3eb95bd05aa6a7b121d5f89d72e4d36ddb0dcbbfd1ec9f3651d1"
            ],
            "index": "pypi",
            "version": "==3.7.3"
        },
        "pytest-cov": {
            "hashes": [
                "sha256:03aa752cf11db41d281ea1d807d954c4eda35cfa1b21d6971966cc041bbf6e2d",
                "sha256:890fe5565400902b0c78b5357004aab1c814115894f4f21370e2433256a3eeec"
            ],
            "index": "pypi",
            "version": "==2.5.1"
        },
        "pytest-django": {
            "hashes": [
                "sha256:2d2e0a618d91c280d463e90bcbea9b4e417609157f611a79685b1c561c4c0836",
                "sha256:59683def396923b78d7e191a7086a48193f8d5db869ace79acb38f906522bc7b"
            ],
            "index": "pypi",
            "version": "==3.4.2"
        },
        "pytest-forked": {
            "hashes": [
                "sha256:e4500cd0509ec4a26535f7d4112a8cc0f17d3a41c29ffd4eab479d2a55b30805",
                "sha256:f275cb48a73fc61a6710726348e1da6d68a978f0ec0c54ece5a5fae5977e5a08"
            ],
            "markers": "python_version != '3.0.*' and python_version != '3.1.*' and python_version != '3.3.*' and python_version >= '2.7' and python_version != '3.2.*'",
            "version": "==0.2"
        },
        "pytest-sugar": {
            "hashes": [
                "sha256:ab8cc42faf121344a4e9b13f39a51257f26f410e416c52ea11078cdd00d98a2c"
            ],
            "index": "pypi",
            "version": "==0.9.1"
        },
        "pytest-xdist": {
            "hashes": [
                "sha256:0875deac20f6d96597036bdf63970887a6f36d28289c2f6682faf652dfea687b",
                "sha256:28e25e79698b2662b648319d3971c0f9ae0e6500f88258ccb9b153c31110ba9b"
            ],
            "index": "pypi",
            "version": "==1.23.0"
        },
        "python-dateutil": {
            "hashes": [
                "sha256:1adb80e7a782c12e52ef9a8182bebeb73f1d7e24e374397af06fb4956c8dc5c0",
                "sha256:e27001de32f627c22380a688bcc43ce83504a7bc5da472209b4c70f02829f0b8"
            ],
            "markers": "python_version >= '2.7'",
            "version": "==2.7.3"
        },
        "pytz": {
            "hashes": [
                "sha256:a061aa0a9e06881eb8b3b2b43f05b9439d6583c206d0a6c340ff72a7b6669053",
                "sha256:ffb9ef1de172603304d9d2819af6f5ece76f2e85ec10692a524dd876e72bf277"
            ],
            "index": "pypi",
            "version": "==2018.5"
        },
        "requests": {
            "hashes": [
                "sha256:63b52e3c866428a224f97cab011de738c36aec0185aa91cfacd418b5d58911d1",
                "sha256:ec22d826a36ed72a7358ff3fe56cbd4ba69dd7a6718ffd450ff0e9df7a47ce6a"
            ],
            "version": "==2.19.1"
        },
        "simplegeneric": {
            "hashes": [
                "sha256:dc972e06094b9af5b855b3df4a646395e43d1c9d0d39ed345b7393560d0b9173"
            ],
            "version": "==0.8.1"
        },
        "six": {
            "hashes": [
                "sha256:70e8a77beed4562e7f14fe23a786b54f6296e34344c23bc42f07b15018ff98e9",
                "sha256:832dc0e10feb1aa2c68dcc57dbb658f1c7e65b9b61af69048abc87a2db00a0eb"
            ],
            "version": "==1.11.0"
        },
        "snowballstemmer": {
            "hashes": [
                "sha256:919f26a68b2c17a7634da993d91339e288964f93c274f1343e3bbbe2096e1128",
                "sha256:9f3bcd3c401c3e862ec0ebe6d2c069ebc012ce142cce209c098ccb5b09136e89"
            ],
            "version": "==1.2.1"
        },
        "sphinx": {
            "hashes": [
                "sha256:a07050845cc9a2f4026a6035cc8ed795a5ce7be6528bbc82032385c10807dfe7",
                "sha256:d719de667218d763e8fd144b7fcfeefd8d434a6201f76bf9f0f0c1fa6f47fcdb"
            ],
            "index": "pypi",
            "version": "==1.7.8"
        },
        "sphinxcontrib-websupport": {
            "hashes": [
                "sha256:68ca7ff70785cbe1e7bccc71a48b5b6d965d79ca50629606c7861a21b206d9dd",
                "sha256:9de47f375baf1ea07cdb3436ff39d7a9c76042c10a769c52353ec46e4e8fc3b9"
            ],
            "markers": "python_version != '3.0.*' and python_version != '3.1.*' and python_version != '3.3.*' and python_version >= '2.7' and python_version != '3.2.*'",
            "version": "==1.1.0"
        },
        "sqlparse": {
            "hashes": [
                "sha256:ce028444cfab83be538752a2ffdb56bc417b7784ff35bb9a3062413717807dec",
                "sha256:d9cf190f51cbb26da0412247dfe4fb5f4098edb73db84e02f9fc21fdca31fed4"
            ],
            "version": "==0.2.4"
        },
        "termcolor": {
            "hashes": [
                "sha256:1d6d69ce66211143803fbc56652b41d73b4a400a2891d7bf7a1cdf4c02de613b"
            ],
            "version": "==1.1.0"
        },
        "text-unidecode": {
            "hashes": [
                "sha256:5a1375bb2ba7968740508ae38d92e1f889a0832913cb1c447d5e2046061a396d",
                "sha256:801e38bd550b943563660a91de8d4b6fa5df60a542be9093f7abf819f86050cc"
            ],
            "index": "pypi",
            "version": "==1.2"
        },
        "traitlets": {
            "hashes": [
                "sha256:9c4bd2d267b7153df9152698efb1050a5d84982d3384a37b2c1f7723ba3e7835",
                "sha256:c6cb5e6f57c5a9bdaa40fa71ce7b4af30298fbab9ece9815b5d995ab6217c7d9"
            ],
            "version": "==4.3.2"
        },
        "urllib3": {
            "hashes": [
                "sha256:a68ac5e15e76e7e5dd2b8f94007233e01effe3e50e8daddf69acfd81cb686baf",
                "sha256:b5725a0bd4ba422ab0e66e89e030c806576753ea3ee08554382c14e685d117b5"
            ],
            "markers": "python_version != '3.0.*' and python_version != '3.1.*' and python_version < '4' and python_version != '3.3.*' and python_version >= '2.6' and python_version != '3.2.*'",
            "version": "==1.23"
        },
        "wcwidth": {
            "hashes": [
                "sha256:3df37372226d6e63e1b1e1eda15c594bca98a22d33a23832a90998faa96bc65e",
                "sha256:f4ebe71925af7b40a864553f761ed559b43544f8f71746c2d756c7fe788ade7c"
            ],
            "version": "==0.1.7"
        },
        "werkzeug": {
            "hashes": [
                "sha256:c3fd7a7d41976d9f44db327260e263132466836cef6f91512889ed60ad26557c",
                "sha256:d5da73735293558eb1651ee2fddc4d0dedcfa06538b8813a2e20011583c9e49b"
            ],
            "index": "pypi",
            "version": "==0.14.1"
        }
    }
}<|MERGE_RESOLUTION|>--- conflicted
+++ resolved
@@ -1,11 +1,7 @@
 {
     "_meta": {
         "hash": {
-<<<<<<< HEAD
-            "sha256": "f0d73874ddf4ebb754c0c857ae82d32a56587f4ff1640892d556c2049f5f7451"
-=======
             "sha256": "3ced9b824bedd80c3c6d08f04c2d65a348e0dbbf417cad9bf639f09fc42ab2bd"
->>>>>>> c4cb8f14
         },
         "pipfile-spec": 6,
         "requires": {
@@ -71,8 +67,6 @@
             ],
             "version": "==1.15.0"
         },
-<<<<<<< HEAD
-=======
         "boto3": {
             "hashes": [
                 "sha256:0b9b24fd96f5bf7ae931982bfa029e3617680057d6dfc8c6d178fcb9c336c14e",
@@ -88,7 +82,6 @@
             ],
             "version": "==1.11.2"
         },
->>>>>>> c4cb8f14
         "certifi": {
             "hashes": [
                 "sha256:376690d6f16d32f9d1fe8932551d80b23e9d393a8578c5633a2ed39a64861638",
@@ -553,10 +546,7 @@
                 "sha256:1adb80e7a782c12e52ef9a8182bebeb73f1d7e24e374397af06fb4956c8dc5c0",
                 "sha256:e27001de32f627c22380a688bcc43ce83504a7bc5da472209b4c70f02829f0b8"
             ],
-<<<<<<< HEAD
-=======
             "markers": "python_version >= '2.7'",
->>>>>>> c4cb8f14
             "version": "==2.7.3"
         },
         "python-stdnum": {
