--- conflicted
+++ resolved
@@ -1,11 +1,7 @@
 {
     "_meta": {
         "hash": {
-<<<<<<< HEAD
             "sha256": "3ced9b824bedd80c3c6d08f04c2d65a348e0dbbf417cad9bf639f09fc42ab2bd"
-=======
-            "sha256": "160f91dd9a16a9d42c18915bf4bdc3e973af58072c5eeb4b63a897e8b28390b3"
->>>>>>> 04fe75ca
         },
         "pipfile-spec": 6,
         "requires": {
@@ -731,11 +727,7 @@
                 "sha256:6b5282987b21cd79151f51caccead7a09d0a32e89c568bd9e3c4aaa7bbdf3f3a",
                 "sha256:e16334d50fe0f90919ef7339c24b9b62e6abaa78cd2d226f3d94eb067eb89043"
             ],
-<<<<<<< HEAD
             "markers": "python_version != '3.0.*' and python_version != '3.1.*' and python_version >= '2.7' and python_version != '3.3.*' and python_version != '3.2.*'",
-=======
-            "markers": "python_version != '3.0.*' and python_version != '3.1.*' and python_version != '3.3.*' and python_version >= '2.7' and python_version != '3.2.*'",
->>>>>>> 04fe75ca
             "version": "==1.2.0"
         },
         "attrs": {
@@ -1050,11 +1042,7 @@
                 "sha256:06a30435d058473046be836d3fc4f27167fd84c45b99704f2fb5509ef61f9af1",
                 "sha256:50402e9d1c9005d759426988a492e0edaadb7f4e68bcddfea586bc7432d009c6"
             ],
-<<<<<<< HEAD
             "markers": "python_version != '3.0.*' and python_version != '3.1.*' and python_version >= '2.7' and python_version != '3.3.*' and python_version != '3.2.*'",
-=======
-            "markers": "python_version != '3.0.*' and python_version != '3.1.*' and python_version != '3.3.*' and python_version >= '2.7' and python_version != '3.2.*'",
->>>>>>> 04fe75ca
             "version": "==1.6.0"
         },
         "pycodestyle": {
