{
    "_meta": {
        "hash": {
<<<<<<< HEAD
            "sha256": "7df5d6e3e2eae064963de87673175467bd2ffd193979fd312cef57ff28e5ff21"
=======
            "sha256": "e39b5731699219b500f2ffb6c8f4c22bed16cfe1dabe23a9569741d9da85f166"
>>>>>>> 62eecf17
        },
        "pipfile-spec": 6,
        "requires": {
            "python_version": "3.7"
        },
        "sources": [
            {
                "name": "pypi",
                "url": "https://pypi.org/simple",
                "verify_ssl": true
            }
        ]
    },
    "default": {
        "argon2-cffi": {
            "hashes": [
                "sha256:003f588de43a817af6ecc1c06103fa0801de63849db3cb0f37576bb2da29043d",
                "sha256:04528ebbcc5d77eb49e7c2560fcf9d489cdc3b14f89fdd975c72c0a12934025a",
                "sha256:04ead34244af38d79742cc46a212fec94daf99b49add66878f5d4b22da72d4aa",
                "sha256:0529aeb71b50e068d300c992f850387c2456f2d3d4083d17d18e75710d057682",
                "sha256:0d18a3dcb4ca7f3717155994a4f131a43072e47b708e57c4be16f60253337dfd",
                "sha256:0ecbd2346da3e5af84427fd8df3ece484c903a9dafd9470571def47df54f2780",
                "sha256:193de795483b00d752d16ec5df11d119a3a2c43f5464edfaf919a2ca9cc5b991",
                "sha256:22a99f90da7176ee86fbdfb0a95411bc807b9d795b89495ee88c2e0468a496e8",
                "sha256:2829d648dfa4d42ce33ec0f36e863d1068fd729b38ef6f830262b43e04f9ba1c",
                "sha256:3b61a4ef1eb785d41f190520db716aa598d15f147419cbbdc9061dc232126f09",
                "sha256:3ddcdde047cd4dba2bcce7d890dcefd6723548b849fa82ba87e04a468079b9b1",
                "sha256:457c5db9bb99f2ffb7ce9ebf923b523898e75464dd019fbebdd1c6096ddcf044",
                "sha256:51d78eedbba1f9e45a1c3fb1470ad6d1faafc6ec42eabb969df29c2aa848b645",
                "sha256:af0d3dbc8f32d95be480eedd5d77fe8714f5441a28b9abcfa687ecf5301a1abd",
                "sha256:ca65f736d2129687008178e3d9956264fd2be2f69429edf0d755c2f97cd003f1",
                "sha256:d371fcd42e01c78c76397120d07c67f6e16f5fef97d327ad372c8debe38f9f56",
                "sha256:ec12248d4c1e045a736beebf55daf1430c45a29ab8d773d8540c224555784275"
            ],
            "index": "pypi",
            "version": "==18.3.0"
        },
        "arrow": {
            "hashes": [
                "sha256:a558d3b7b6ce7ffc74206a86c147052de23d3d4ef0e17c210dd478c53575c4cd"
            ],
            "version": "==0.12.1"
        },
        "bleach": {
            "hashes": [
                "sha256:48d39675b80a75f6d1c3bdbffec791cf0bbbab665cf01e20da701c77de278718",
                "sha256:73d26f018af5d5adcdabf5c1c974add4361a9c76af215fe32fdec8a6fc5fb9b9"
            ],
            "index": "pypi",
            "version": "==3.0.2"
        },
        "bleach-whitelist": {
            "hashes": [
                "sha256:3e212a4500e57cdb766a70b570a7740d2d1e58fbe853666795c257c1277b2aa1"
            ],
            "index": "pypi",
            "version": "==0.0.8"
        },
        "blessed": {
            "hashes": [
                "sha256:777b0b6b5ce51f3832e498c22bc6a093b6b5f99148c7cbf866d26e2dec51ef21",
                "sha256:9a0a98c7070b016341ae0300415deeda930a340ef7961d9b920a5cb200a601e2"
            ],
            "version": "==1.15.0"
        },
        "boto3": {
            "hashes": [
<<<<<<< HEAD
                "sha256:cd7052ca5afd327b2c4ea09d2766703b52314dab2f33eeca08c1a84c7adaed38",
                "sha256:d99e944da4976400a5a80ae79a5c6ec6212ded4db6c4292b9d48228770fd7db1"
            ],
            "index": "pypi",
            "version": "==1.9.33"
        },
        "botocore": {
            "hashes": [
                "sha256:831ef636c525860644f9e322b4f23b0d5c2f959fd635281e4f4ed6d892495063",
                "sha256:848c1f2600ce9e7f86ee769b7de1bd615d0b6c7ac9f123bd5555d8c15f7002fb"
            ],
            "version": "==1.12.33"
=======
                "sha256:5309911de97b5646a6b7298a377db9390a73b222acd200965dce978c457211c7",
                "sha256:9b5e2d92c705e65a5c09c189cc40456b813d25562f90b426daa2a8119234fa0c"
            ],
            "index": "pypi",
            "version": "==1.9.34"
        },
        "botocore": {
            "hashes": [
                "sha256:5882c9ee83d0dc3d3ff078e1788f32af80b24ef7e8da3168e0498bc2f99c8715",
                "sha256:843f22bcb1de17806b8a209ab2f24cd80b65ba8b73fd1a39d351ccd2e8a9229c"
            ],
            "version": "==1.12.34"
>>>>>>> 62eecf17
        },
        "certifi": {
            "hashes": [
                "sha256:339dc09518b07e2fa7eda5450740925974815557727d6bd35d319c1524a04a4c",
                "sha256:6d58c986d22b038c8c0df30d639f23a3e6d172a05c3583e766f4c0b785c0986a"
            ],
            "version": "==2018.10.15"
        },
        "cffi": {
            "hashes": [
                "sha256:151b7eefd035c56b2b2e1eb9963c90c6302dc15fbd8c1c0a83a163ff2c7d7743",
                "sha256:1553d1e99f035ace1c0544050622b7bc963374a00c467edafac50ad7bd276aef",
                "sha256:1b0493c091a1898f1136e3f4f991a784437fac3673780ff9de3bcf46c80b6b50",
                "sha256:2ba8a45822b7aee805ab49abfe7eec16b90587f7f26df20c71dd89e45a97076f",
                "sha256:3bb6bd7266598f318063e584378b8e27c67de998a43362e8fce664c54ee52d30",
                "sha256:3c85641778460581c42924384f5e68076d724ceac0f267d66c757f7535069c93",
                "sha256:3eb6434197633b7748cea30bf0ba9f66727cdce45117a712b29a443943733257",
                "sha256:495c5c2d43bf6cebe0178eb3e88f9c4aa48d8934aa6e3cddb865c058da76756b",
                "sha256:4c91af6e967c2015729d3e69c2e51d92f9898c330d6a851bf8f121236f3defd3",
                "sha256:57b2533356cb2d8fac1555815929f7f5f14d68ac77b085d2326b571310f34f6e",
                "sha256:770f3782b31f50b68627e22f91cb182c48c47c02eb405fd689472aa7b7aa16dc",
                "sha256:79f9b6f7c46ae1f8ded75f68cf8ad50e5729ed4d590c74840471fc2823457d04",
                "sha256:7a33145e04d44ce95bcd71e522b478d282ad0eafaf34fe1ec5bbd73e662f22b6",
                "sha256:857959354ae3a6fa3da6651b966d13b0a8bed6bbc87a0de7b38a549db1d2a359",
                "sha256:87f37fe5130574ff76c17cab61e7d2538a16f843bb7bca8ebbc4b12de3078596",
                "sha256:95d5251e4b5ca00061f9d9f3d6fe537247e145a8524ae9fd30a2f8fbce993b5b",
                "sha256:9d1d3e63a4afdc29bd76ce6aa9d58c771cd1599fbba8cf5057e7860b203710dd",
                "sha256:a36c5c154f9d42ec176e6e620cb0dd275744aa1d804786a71ac37dc3661a5e95",
                "sha256:a6a5cb8809091ec9ac03edde9304b3ad82ad4466333432b16d78ef40e0cce0d5",
                "sha256:ae5e35a2c189d397b91034642cb0eab0e346f776ec2eb44a49a459e6615d6e2e",
                "sha256:b0f7d4a3df8f06cf49f9f121bead236e328074de6449866515cea4907bbc63d6",
                "sha256:b75110fb114fa366b29a027d0c9be3709579602ae111ff61674d28c93606acca",
                "sha256:ba5e697569f84b13640c9e193170e89c13c6244c24400fc57e88724ef610cd31",
                "sha256:be2a9b390f77fd7676d80bc3cdc4f8edb940d8c198ed2d8c0be1319018c778e1",
                "sha256:ca1bd81f40adc59011f58159e4aa6445fc585a32bb8ac9badf7a2c1aa23822f2",
                "sha256:d5d8555d9bfc3f02385c1c37e9f998e2011f0db4f90e250e5bc0c0a85a813085",
                "sha256:e55e22ac0a30023426564b1059b035973ec82186ddddbac867078435801c7801",
                "sha256:e90f17980e6ab0f3c2f3730e56d1fe9bcba1891eeea58966e89d352492cc74f4",
                "sha256:ecbb7b01409e9b782df5ded849c178a0aa7c906cf8c5a67368047daab282b184",
                "sha256:ed01918d545a38998bfa5902c7c00e0fee90e957ce036a4000a88e3fe2264917",
                "sha256:edabd457cd23a02965166026fd9bfd196f4324fe6032e866d0f3bd0301cd486f",
                "sha256:fdf1c1dc5bafc32bc5d08b054f94d659422b05aba244d6be4ddc1c72d9aa70fb"
            ],
            "version": "==1.11.5"
        },
        "chardet": {
            "hashes": [
                "sha256:84ab92ed1c4d4f16916e05906b6b75a6c0fb5db821cc65e70cbd64a3e2a5eaae",
                "sha256:fc323ffcaeaed0e0a02bf4d117757b98aed530d9ed4531e3e15460124c106691"
            ],
            "version": "==3.0.4"
        },
        "confusable-homoglyphs": {
            "hashes": [
                "sha256:3b4a0d9fa510669498820c91a0bfc0c327568cecec90648cf3819d4a6fc6a751",
                "sha256:e3ce611028d882b74a5faa69e3cbb5bd4dcd9f69936da6e73d33eda42c917944"
            ],
            "version": "==3.2.0"
        },
        "coreapi": {
            "hashes": [
                "sha256:46145fcc1f7017c076a2ef684969b641d18a2991051fddec9458ad3f78ffc1cb",
                "sha256:bf39d118d6d3e171f10df9ede5666f63ad80bba9a29a8ec17726a66cf52ee6f3"
            ],
            "index": "pypi",
            "version": "==2.3.3"
        },
        "coreschema": {
            "hashes": [
                "sha256:5e6ef7bf38c1525d5e55a895934ab4273548629f16aed5c0a6caa74ebf45551f",
                "sha256:9503506007d482ab0867ba14724b93c18a33b22b6d19fb419ef2d239dd4a1607"
            ],
            "version": "==0.0.4"
        },
        "defusedxml": {
            "hashes": [
                "sha256:24d7f2f94f7f3cb6061acb215685e5125fbcdc40a857eff9de22518820b0a4f4",
                "sha256:702a91ade2968a82beb0db1e0766a6a273f33d4616a6ce8cde475d8e09853b20"
            ],
            "version": "==0.5.0"
        },
        "django": {
            "hashes": [
                "sha256:acdcc1f61fdb0a0c82a1d3bf1879a414e7732ea894a7632af7f6d66ec7ab5bb3",
                "sha256:efbcad7ebb47daafbcead109b38a5bd519a3c3cd92c6ed0f691ff97fcdd16b45"
            ],
            "index": "pypi",
            "version": "==2.1.2"
        },
        "django-allauth": {
            "hashes": [
                "sha256:45661b6fe308466154adf54461679fab6f0c6850b10c56dc322fbbb9d47e03d9"
            ],
            "index": "pypi",
            "version": "==0.38.0"
        },
        "django-anymail": {
            "hashes": [
                "sha256:1154838abfd6b1b1b9e68ae6562ca4a9f168d4ff712b15d357ccee49b08d819d",
                "sha256:2801f76d51eea5b998b03b76d612677e8624b54f92a5a6d6561b64b7a4247dec"
            ],
            "index": "pypi",
            "version": "==4.3"
        },
        "django-appconf": {
            "hashes": [
                "sha256:6a4d9aea683b4c224d97ab8ee11ad2d29a37072c0c6c509896dd9857466fb261",
                "sha256:ddab987d14b26731352c01ee69c090a4ebfc9141ed223bef039d79587f22acd9"
            ],
            "version": "==1.0.2"
        },
        "django-avatar": {
            "hashes": [
                "sha256:19f1a536d226e311da949b726583345a352dc00aec37ff660b974876ab64e9f6"
            ],
            "index": "pypi",
            "version": "==4.1.0"
        },
        "django-braces": {
            "hashes": [
                "sha256:a457d74ea29478123c0c4652272681b3cea0bf1232187fd9f9b6f1d97d32a890",
                "sha256:ba68e98b817c6f01d71d10849f359979617b3fe4cefb7f289adefddced092ddc"
            ],
            "index": "pypi",
            "version": "==1.13.0"
        },
        "django-classy-tags": {
            "hashes": [
                "sha256:792f9161d0e22d55b4fab6fc297bab8ab072ffaa3075b227613a6d8473624db8",
                "sha256:f6d12f5a4df3e387795a0d9ef2836af389cae9a1fbebda035dac043d4722b1f7"
            ],
            "version": "==0.8.0"
        },
        "django-compressor": {
            "hashes": [
                "sha256:7732676cfb9d58498dfb522b036f75f3f253f72ea1345ac036434fdc418c2e57",
                "sha256:9616570e5b08e92fa9eadc7a1b1b49639cce07ef392fc27c74230ab08075b30f"
            ],
            "index": "pypi",
            "version": "==2.2"
        },
        "django-cookie-law": {
            "hashes": [
                "sha256:cb8500c5db6285e31fd2ce224eadcda9834e79fe39031fc79e69371fe4f9ad7b"
            ],
            "index": "pypi",
            "version": "==2.0.1"
        },
        "django-environ": {
            "hashes": [
                "sha256:6c9d87660142608f63ec7d5ce5564c49b603ea8ff25da595fd6098f6dc82afde",
                "sha256:c57b3c11ec1f319d9474e3e5a79134f40174b17c7cc024bbb2fad84646b120c4"
            ],
            "index": "pypi",
            "version": "==0.4.5"
        },
        "django-extensions": {
            "hashes": [
                "sha256:30cb6a8c7d6f75a55edf0c0c4491bd98f8264ae1616ce105f9cecac4387edd07",
                "sha256:4ad86a7a5e84f1c77db030761ae87a600647250c652030a2b71a16e87f3a3d62"
            ],
            "index": "pypi",
            "version": "==2.1.3"
        },
        "django-filter": {
            "hashes": [
                "sha256:6f4e4bc1a11151178520567b50320e5c32f8edb552139d93ea3e30613b886f56",
                "sha256:86c3925020c27d072cdae7b828aaa5d165c2032a629abbe3c3a1be1edae61c58"
            ],
            "index": "pypi",
            "version": "==2.0.0"
        },
        "django-foundation-formtags": {
            "hashes": [
                "sha256:22adc83b36a66c24e0e20df29bd2dc0d7b217e2cb40b39d9655aa9d0cd74ac3a",
                "sha256:be3a3915a5fc0c64b2318074c72b14246406eb1bb18b09e4dfb08c3f2e454c8e"
            ],
            "index": "pypi",
            "version": "==0.1.0"
        },
        "django-ical": {
            "hashes": [
                "sha256:80071168c7113d8ddf5907bd02bc32af017cf2bfb401d3e988d657819bce4756",
                "sha256:afdf3020e6f7ed5955a4fc4d500283714b80bed16fcc3724a24e1fdae2bff7ed"
            ],
            "index": "pypi",
            "version": "==1.5"
        },
        "django-isbn-field": {
            "hashes": [
                "sha256:00fe507a86ec53e9194d8cbd6fe4a2df10ebfa918df172ffe3e299d9b75ca2c4"
            ],
            "index": "pypi",
            "version": "==0.5.2"
        },
        "django-libsass": {
            "hashes": [
                "sha256:49db3334b87e1f7955c4f9fb9945bc296f8bfd27a14d6d89706e4b0e5dc5de1c"
            ],
            "index": "pypi",
            "version": "==0.7"
        },
        "django-model-utils": {
            "hashes": [
                "sha256:2c057f3bf0859aba27f04389f0cedd2d48f8c9b3848acb86fd9970794e58f477",
                "sha256:8cd377744aa45f9f131d652ec460c57d1aaa88d3e9b586c8e27eb709341b9084"
            ],
            "index": "pypi",
            "version": "==3.1.2"
        },
        "django-notifications-hq": {
            "hashes": [
                "sha256:0332f10d10135301587b2bec9b69984c5484354b1365728939c1f2d8b33a9b16",
                "sha256:8ed19d2172876d8821e3e3ecf842323bfa09c5a6f9312995bfc9d01708b926e3"
            ],
            "index": "pypi",
            "version": "==1.5.0"
        },
        "django-picklefield": {
            "hashes": [
                "sha256:8d1de6be099044ae61e55998b35de18a57499b946fe45781077f5cec4f73f0e0",
                "sha256:ce7fee5c6558fe5dc8924993d994ccde75bb75b91cd82787cbd4c92b95a69f9c"
            ],
            "version": "==1.1.0"
        },
        "django-q": {
            "hashes": [
                "sha256:229dd0806088a3606bad999749c5260b0fb926db7181f75620d0e76f35f1ab88",
                "sha256:b958904887bef8948761d419f4d8258483be4f75884833d5d75e5ccd54ecb89e"
            ],
            "index": "pypi",
            "version": "==1.0.1"
        },
        "django-redis": {
            "hashes": [
                "sha256:15b47faef6aefaa3f47135a2aeb67372da300e4a4cf06809c66ab392686a2155",
                "sha256:a90343c33a816073b735f0bed878eaeec4f83b75fcc0dce2432189b8ea130424"
            ],
            "index": "pypi",
            "version": "==4.9.0"
        },
        "django-registration": {
            "hashes": [
                "sha256:0527be82f3f62233c7b7a4fe6b0217832cbde2c6d8ea5008e8233a764f9a2543",
                "sha256:8f1960d1780804b67afb6b202c98cdfaca030a202bc7a263bf80e32f9c8a6984"
            ],
            "index": "pypi",
            "version": "==3.0"
        },
        "django-rest-framework-rules": {
            "hashes": [
                "sha256:a789bd15fcdf9f15ac8c9f999102c148a8c91f7feeb6bc9aec537ea675bcd36a"
            ],
            "index": "pypi",
            "version": "==1.0.0"
        },
        "django-scheduler": {
            "hashes": [
                "sha256:264dbfe50df1116ea418a37516ae53fa4f07032d153e1481ea5e178e96eea4c3",
                "sha256:7d61c27a13540dc8884cf550cabc212954cf64737d07d5344bcdd6a764b30130"
            ],
            "index": "pypi",
            "version": "==0.8.8"
        },
        "django-star-ratings": {
            "hashes": [
                "sha256:8900617d44e93529f66213d8b3efa72c6943c9a5ff11f96e63aa6b4dbc96e4b5"
            ],
            "index": "pypi",
            "version": "==0.7.0"
        },
        "django-storages": {
            "hashes": [
                "sha256:8e35d2c7baeda5dc6f0b4f9a0fc142d25f9a1bf72b8cebfcbc5db4863abc552d",
                "sha256:b1a63cd5ea286ee5a9fb45de6c3c5c0ae132d58308d06f1ce9865cfcd5e470a7"
            ],
            "index": "pypi",
            "version": "==1.7.1"
        },
        "django-taggit": {
            "hashes": [
                "sha256:a21cbe7e0879f1364eef1c88a2eda89d593bf000ebf51c3f00423c6927075dce",
                "sha256:db4430ec99265341e05d0274edb0279163bd74357241f7b4d9274bdcb3338b17"
            ],
            "index": "pypi",
            "version": "==0.23.0"
        },
        "django-taggit-serializer": {
            "hashes": [
                "sha256:f712eb2482079be452bcd1e82b18a820e26427c3ee1cef2b4fcd4d6b8b9f14d0"
            ],
            "index": "pypi",
            "version": "==0.1.7"
        },
        "django-treebeard": {
            "hashes": [
                "sha256:c21db06a8d4943bf2a28d9d7a119058698fb76116df2679ecbf15a46a501de42"
            ],
            "index": "pypi",
            "version": "==4.3"
        },
        "djangorestframework": {
            "hashes": [
                "sha256:607865b0bb1598b153793892101d881466bd5a991de12bd6229abb18b1c86136",
                "sha256:63f76cbe1e7d12b94c357d7e54401103b2e52aef0f7c1650d6c820ad708776e5"
            ],
            "index": "pypi",
            "version": "==3.9.0"
        },
        "docutils": {
            "hashes": [
                "sha256:02aec4bd92ab067f6ff27a38a38a41173bf01bed8f89157768c1573f53e474a6",
                "sha256:51e64ef2ebfb29cae1faa133b3710143496eca21c530f3f71424d77687764274",
                "sha256:7a4bd47eaf6596e1295ecb11361139febe29b084a87bf005bf899f9a42edc3c6"
            ],
            "version": "==0.14"
        },
        "icalendar": {
            "hashes": [
                "sha256:07c2447a1d44cbb27c90b8c6a5c98e890cc1853c6223e2a52195cddec26c6356",
                "sha256:83f7248b7485ddd29c7d69b706b21c441e34855d9c1d888939fd24aefdd9d19b"
            ],
            "version": "==4.0.3"
        },
        "idna": {
            "hashes": [
                "sha256:156a6814fb5ac1fc6850fb002e0852d56c0c8d2531923a51032d1b70760e186e",
                "sha256:684a38a6f903c1d71d6d5fac066b58d7768af4de2b832e426ec79c30daa94a16"
            ],
            "version": "==2.7"
        },
        "itypes": {
            "hashes": [
                "sha256:c6e77bb9fd68a4bfeb9d958fea421802282451a25bac4913ec94db82a899c073"
            ],
            "version": "==1.1.0"
        },
        "jinja2": {
            "hashes": [
                "sha256:74c935a1b8bb9a3947c50a54766a969d4846290e1e788ea44c1392163723c3bd",
                "sha256:f84be1bb0040caca4cea721fcbbbbd61f9be9464ca236387158b0feea01914a4"
            ],
            "version": "==2.10"
        },
        "jmespath": {
            "hashes": [
                "sha256:6a81d4c9aa62caf061cb517b4d9ad1dd300374cd4706997aff9cd6aedd61fc64",
                "sha256:f11b4461f425740a1d908e9a3f7365c3d2e569f6ca68a2ff8bc5bcd9676edd63"
            ],
            "version": "==0.9.3"
        },
        "jsonfield": {
            "hashes": [
                "sha256:a0a7fdee736ff049059409752b045281a225610fecbda9b9bd588ba976493c12",
                "sha256:beb1cd4850d6d6351c32daefcb826c01757744e9c863228a642f87a1a4acb834"
            ],
            "version": "==2.0.2"
        },
        "libsass": {
            "hashes": [
                "sha256:2313f0e82de034eea59443c8f69420c60c55f7c07fd3b59ea7e7a108b36e9d86",
                "sha256:81d63f915d12bbff9931beac3eb6e20c17c40a0da06c3f0173bbacd6568c302c",
                "sha256:8731fb9b4d3151b82d46a4495c8e2b322705cacbcb963c4bfe51d8a5a0c016e7",
                "sha256:938518d827905c83d774a190cc6257b8183edea577485c20de7d49af5ccbeea6",
                "sha256:95109c996ea5cf598344971e7c50847930f1d5dc110b4fc989c047d3b63c0c92",
                "sha256:99d952ac9315af4494eedb1c38e13a16c7c49a6ca056262353e9433f086a1fe3",
                "sha256:9c87df48b541276cc8b03316ab558b4019f16e158786923950926a6ce756124a",
                "sha256:9f740659ec137cafbfd2298e77f21ceb1e40d30c578bd047e55e09da9220048e",
                "sha256:a1315327c134d5ec8f90b4185e1ff2369be0108733f1be0c2ae8ba629c514ef1",
                "sha256:bcbbb4fdd3117e00dc43594fe7e3b10fe17ada8932734287b2680fca18e118c9",
                "sha256:daa7ea2b3b24585cff907320d071992ffea3ba36c4523f90798f27d1c4a9ef66",
                "sha256:e0046d841469df8f578d7bbeb6859502cd4b09b9d559451a35392256423559ea",
                "sha256:e39800d946b9b11d956f02e158eeb85b86ae5b801e63c335f83609d2811b643a"
            ],
            "version": "==0.15.1"
        },
        "markdown": {
            "hashes": [
                "sha256:c00429bd503a47ec88d5e30a751e147dcb4c6889663cd3e2ba0afe858e009baa",
                "sha256:d02e0f9b04c500cde6637c11ad7c72671f359b87b9fe924b2383649d8841db7c"
            ],
            "index": "pypi",
            "version": "==3.0.1"
        },
        "markupsafe": {
            "hashes": [
                "sha256:a6be69091dac236ea9c6bc7d012beab42010fa914c459791d627dad4910eb665"
            ],
            "version": "==1.0"
        },
        "newrelic": {
            "hashes": [
                "sha256:eb60752a2c2a9904ea1eaf6b25dfbe8181e02fca9c11f895c13469057971b343"
            ],
            "index": "pypi",
            "version": "==4.4.1.104"
        },
        "oauthlib": {
            "hashes": [
                "sha256:ac35665a61c1685c56336bda97d5eefa246f1202618a1d6f34fccb1bdd404162",
                "sha256:d883b36b21a6ad813953803edfa563b1b579d79ca758fe950d1bc9e8b326025b"
            ],
            "version": "==2.1.0"
        },
        "pillow": {
            "hashes": [
                "sha256:00203f406818c3f45d47bb8fe7e67d3feddb8dcbbd45a289a1de7dd789226360",
                "sha256:0616f800f348664e694dddb0b0c88d26761dd5e9f34e1ed7b7a7d2da14b40cb7",
                "sha256:1f7908aab90c92ad85af9d2fec5fc79456a89b3adcc26314d2cde0e238bd789e",
                "sha256:2ea3517cd5779843de8a759c2349a3cd8d3893e03ab47053b66d5ec6f8bc4f93",
                "sha256:48a9f0538c91fc136b3a576bee0e7cd174773dc9920b310c21dcb5519722e82c",
                "sha256:5280ebc42641a1283b7b1f2c20e5b936692198b9dd9995527c18b794850be1a8",
                "sha256:5e34e4b5764af65551647f5cc67cf5198c1d05621781d5173b342e5e55bf023b",
                "sha256:63b120421ab85cad909792583f83b6ca3584610c2fe70751e23f606a3c2e87f0",
                "sha256:696b5e0109fe368d0057f484e2e91717b49a03f1e310f857f133a4acec9f91dd",
                "sha256:870ed021a42b1b02b5fe4a739ea735f671a84128c0a666c705db2cb9abd528eb",
                "sha256:916da1c19e4012d06a372127d7140dae894806fad67ef44330e5600d77833581",
                "sha256:9303a289fa0811e1c6abd9ddebfc770556d7c3311cb2b32eff72164ddc49bc64",
                "sha256:9577888ecc0ad7d06c3746afaba339c94d62b59da16f7a5d1cff9e491f23dace",
                "sha256:987e1c94a33c93d9b209315bfda9faa54b8edfce6438a1e93ae866ba20de5956",
                "sha256:99a3bbdbb844f4fb5d6dd59fac836a40749781c1fa63c563bc216c27aef63f60",
                "sha256:99db8dc3097ceafbcff9cb2bff384b974795edeb11d167d391a02c7bfeeb6e16",
                "sha256:a5a96cf49eb580756a44ecf12949e52f211e20bffbf5a95760ac14b1e499cd37",
                "sha256:aa6ca3eb56704cdc0d876fc6047ffd5ee960caad52452fbee0f99908a141a0ae",
                "sha256:aade5e66795c94e4a2b2624affeea8979648d1b0ae3fcee17e74e2c647fc4a8a",
                "sha256:b78905860336c1d292409e3df6ad39cc1f1c7f0964e66844bbc2ebfca434d073",
                "sha256:b92f521cdc4e4a3041cc343625b699f20b0b5f976793fb45681aac1efda565f8",
                "sha256:bfde84bbd6ae5f782206d454b67b7ee8f7f818c29b99fd02bf022fd33bab14cb",
                "sha256:c2b62d3df80e694c0e4a0ed47754c9480521e25642251b3ab1dff050a4e60409",
                "sha256:c5e2be6c263b64f6f7656e23e18a4a9980cffc671442795682e8c4e4f815dd9f",
                "sha256:c99aa3c63104e0818ec566f8ff3942fb7c7a8f35f9912cb63fd8e12318b214b2",
                "sha256:dae06620d3978da346375ebf88b9e2dd7d151335ba668c995aea9ed07af7add4",
                "sha256:db5499d0710823fa4fb88206050d46544e8f0e0136a9a5f5570b026584c8fd74",
                "sha256:f36baafd82119c4a114b9518202f2a983819101dcc14b26e43fc12cbefdce00e",
                "sha256:f52b79c8796d81391ab295b04e520bda6feed54d54931708872e8f9ae9db0ea1",
                "sha256:ff8cff01582fa1a7e533cb97f628531c4014af4b5f38e33cdcfe5eec29b6d888"
            ],
            "index": "pypi",
            "version": "==5.3.0"
        },
        "psycopg2": {
            "hashes": [
                "sha256:0b9e48a1c1505699a64ac58815ca99104aacace8321e455072cee4f7fe7b2698",
                "sha256:0f4c784e1b5a320efb434c66a50b8dd7e30a7dc047e8f45c0a8d2694bfe72781",
                "sha256:0fdbaa32c9eb09ef09d425dc154628fca6fa69d2f7c1a33f889abb7e0efb3909",
                "sha256:11fbf688d5c953c0a5ba625cc42dea9aeb2321942c7c5ed9341a68f865dc8cb1",
                "sha256:19eaac4eb25ab078bd0f28304a0cb08702d120caadfe76bb1e6846ed1f68635e",
                "sha256:3232ec1a3bf4dba97fbf9b03ce12e4b6c1d01ea3c85773903a67ced725728232",
                "sha256:36f8f9c216fcca048006f6dd60e4d3e6f406afde26cfb99e063f137070139eaf",
                "sha256:59c1a0e4f9abe970062ed35d0720935197800a7ef7a62b3a9e3a70588d9ca40b",
                "sha256:6506c5ff88750948c28d41852c09c5d2a49f51f28c6d90cbf1b6808e18c64e88",
                "sha256:6bc3e68ee16f571681b8c0b6d5c0a77bef3c589012352b3f0cf5520e674e9d01",
                "sha256:6dbbd7aabbc861eec6b910522534894d9dbb507d5819bc982032c3ea2e974f51",
                "sha256:6e737915de826650d1a5f7ff4ac6cf888a26f021a647390ca7bafdba0e85462b",
                "sha256:6ed9b2cfe85abc720e8943c1808eeffd41daa73e18b7c1e1a228b0b91f768ccc",
                "sha256:711ec617ba453fdfc66616db2520db3a6d9a891e3bf62ef9aba4c95bb4e61230",
                "sha256:844dacdf7530c5c612718cf12bc001f59b2d9329d35b495f1ff25045161aa6af",
                "sha256:86b52e146da13c896e50c5a3341a9448151f1092b1a4153e425d1e8b62fec508",
                "sha256:985c06c2a0f227131733ae58d6a541a5bc8b665e7305494782bebdb74202b793",
                "sha256:a86dfe45f4f9c55b1a2312ff20a59b30da8d39c0e8821d00018372a2a177098f",
                "sha256:aa3cd07f7f7e3183b63d48300666f920828a9dbd7d7ec53d450df2c4953687a9",
                "sha256:b1964ed645ef8317806d615d9ff006c0dadc09dfc54b99ae67f9ba7a1ec9d5d2",
                "sha256:b2abbff9e4141484bb89b96eb8eae186d77bc6d5ffbec6b01783ee5c3c467351",
                "sha256:cc33c3a90492e21713260095f02b12bee02b8d1f2c03a221d763ce04fa90e2e9",
                "sha256:d7de3bf0986d777807611c36e809b77a13bf1888f5c8db0ebf24b47a52d10726",
                "sha256:db5e3c52576cc5b93a959a03ccc3b02cb8f0af1fbbdc80645f7a215f0b864f3a",
                "sha256:e168aa795ffbb11379c942cf95bf813c7db9aa55538eb61de8c6815e092416f5",
                "sha256:e9ca911f8e2d3117e5241d5fa9aaa991cb22fb0792627eeada47425d706b5ec8",
                "sha256:eccf962d41ca46e6326b97c8fe0a6687b58dfc1a5f6540ed071ff1474cea749e",
                "sha256:efa19deae6b9e504a74347fe5e25c2cb9343766c489c2ae921b05f37338b18d1",
                "sha256:f4b0460a21f784abe17b496f66e74157a6c36116fa86da8bf6aa028b9e8ad5fe",
                "sha256:f93d508ca64d924d478fb11e272e09524698f0c581d9032e68958cfbdd41faef"
            ],
            "index": "pypi",
            "version": "==2.7.5"
        },
        "pwned-passwords-django": {
            "hashes": [
                "sha256:0f19823e2d447fefd9d0830e85355d938dc169e7ec81b6ef9c6a539de8136225",
                "sha256:ed9967677b44b81bd929ea4521fb4b7b75565858d776b6d6093fa8b00d21f2cc"
            ],
            "index": "pypi",
            "version": "==1.3.1"
        },
        "pycparser": {
            "hashes": [
                "sha256:a988718abfad80b6b157acce7bf130a30876d27603738ac39f140993246b25b3"
            ],
<<<<<<< HEAD
            "markers": "python_version != '3.0.*' and python_version != '3.1.*' and python_version >= '2.7' and python_version != '3.3.*' and python_version != '3.2.*'",
=======
>>>>>>> 62eecf17
            "version": "==2.19"
        },
        "pytest-runner": {
            "hashes": [
                "sha256:d23f117be39919f00dd91bffeb4f15e031ec797501b717a245e377aee0f577be",
                "sha256:d987fec1e31287592ffe1cb823a8c613c533db4c6aaca0ee1191dbc91e2fcc61"
            ],
<<<<<<< HEAD
            "markers": "python_version != '3.1' and python_version >= '2.7' and python_version != '3.0'",
=======
>>>>>>> 62eecf17
            "version": "==4.2"
        },
        "python-dateutil": {
            "hashes": [
<<<<<<< HEAD
                "sha256:2f13d3ea236aeb237e7258d5729c46eafe1506fd7f8507f34730734ed8b37454",
                "sha256:f7cde3aecf8a797553d6ec49b65f0fbcffe7ffb971ccac452d181c28fd279936"
            ],
            "markers": "python_version >= '2.7'",
            "version": "==2.7.4"
=======
                "sha256:063df5763652e21de43de7d9e00ccf239f953a832941e37be541614732cdfc93",
                "sha256:88f9287c0174266bb0d8cedd395cfba9c58e87e5ad86b2ce58859bc11be3cf02"
            ],
            "markers": "python_version >= '2.7'",
            "version": "==2.7.5"
>>>>>>> 62eecf17
        },
        "python-stdnum": {
            "hashes": [
                "sha256:b67f395fc6a17bd913671a6e0d5543f1c33baf6a262ada1a613b08c01970817a",
                "sha256:caa050aed5d1d4825cc3294c99dc03d498aaf71f4415d659c9fcb58ff0303a5f"
            ],
            "index": "pypi",
            "version": "==1.10"
        },
        "python3-openid": {
            "hashes": [
                "sha256:0086da6b6ef3161cfe50fb1ee5cceaf2cda1700019fda03c2c5c440ca6abe4fa",
                "sha256:628d365d687e12da12d02c6691170f4451db28d6d68d050007e4a40065868502"
            ],
            "version": "==3.1.0"
        },
        "pytz": {
            "hashes": [
<<<<<<< HEAD
                "sha256:642253af8eae734d1509fc6ac9c1aee5e5b69d76392660889979b9870610a46b",
                "sha256:91e3ccf2c344ffaa6defba1ce7f38f97026943f675b7703f44789768e4cb0ece"
            ],
            "index": "pypi",
            "version": "==2018.6"
=======
                "sha256:31cb35c89bd7d333cd32c5f278fca91b523b0834369e757f4c5641ea252236ca",
                "sha256:8e0f8568c118d3077b46be7d654cc8167fa916092e28320cde048e54bfc9f1e6"
            ],
            "index": "pypi",
            "version": "==2018.7"
>>>>>>> 62eecf17
        },
        "raven": {
            "hashes": [
                "sha256:3fd787d19ebb49919268f06f19310e8112d619ef364f7989246fc8753d469888",
                "sha256:95f44f3ea2c1b176d5450df4becdb96c15bf2632888f9ab193e9dd22300ce46a"
            ],
            "index": "pypi",
            "version": "==6.9.0"
        },
        "rcssmin": {
            "hashes": [
                "sha256:ca87b695d3d7864157773a61263e5abb96006e9ff0e021eff90cbe0e1ba18270"
            ],
            "index": "pypi",
            "version": "==1.0.6"
        },
        "redis": {
            "hashes": [
                "sha256:8a1900a9f2a0a44ecf6e8b5eb3e967a9909dfed219ad66df094f27f7d6f330fb",
                "sha256:a22ca993cea2962dbb588f9f30d0015ac4afcc45bee27d3978c0dbe9e97c6c0f"
            ],
            "index": "pypi",
            "version": "==2.10.6"
        },
        "requests": {
            "hashes": [
                "sha256:99dcfdaaeb17caf6e526f32b6a7b780461512ab3f1d992187801694cba42770c",
                "sha256:a84b8c9ab6239b578f22d1c21d51b696dcfe004032bb80ea832398d6909d7279"
            ],
            "version": "==2.20.0"
        },
        "requests-oauthlib": {
            "hashes": [
                "sha256:8886bfec5ad7afb391ed5443b1f697c6f4ae98d0e5620839d8b4499c032ada3f",
                "sha256:e21232e2465808c0e892e0e4dbb8c2faafec16ac6dc067dd546e9b466f3deac8"
            ],
            "markers": "python_version != '3.0.*' and python_version != '3.3.*' and python_version != '3.2.*' and python_version < '4' and python_version >= '2.6' and python_version != '3.1.*'",
            "version": "==1.0.0"
        },
        "rjsmin": {
            "hashes": [
                "sha256:dd9591aa73500b08b7db24367f8d32c6470021f39d5ab4e50c7c02e4401386f1"
            ],
            "version": "==1.0.12"
        },
        "rules": {
            "hashes": [
                "sha256:2c6ef34e00d333e6f40f8e86bb7de057909f4524b53b673641610bed20633c4f"
            ],
            "index": "pypi",
            "version": "==2.0"
        },
        "s3transfer": {
            "hashes": [
                "sha256:90dc18e028989c609146e241ea153250be451e05ecc0c2832565231dacdf59c1",
                "sha256:c7a9ec356982d5e9ab2d4b46391a7d6a950e2b04c472419f5fdec70cc0ada72f"
            ],
            "version": "==0.1.13"
        },
        "six": {
            "hashes": [
                "sha256:70e8a77beed4562e7f14fe23a786b54f6296e34344c23bc42f07b15018ff98e9",
                "sha256:832dc0e10feb1aa2c68dcc57dbb658f1c7e65b9b61af69048abc87a2db00a0eb"
            ],
            "version": "==1.11.0"
        },
        "swapper": {
            "hashes": [
                "sha256:bcd162c85d3906f6aabd3970e854041b4327e67d0fc96d07e234a85d96131425"
            ],
            "version": "==1.1.0"
        },
        "text-unidecode": {
            "hashes": [
                "sha256:5a1375bb2ba7968740508ae38d92e1f889a0832913cb1c447d5e2046061a396d",
                "sha256:801e38bd550b943563660a91de8d4b6fa5df60a542be9093f7abf819f86050cc"
            ],
            "index": "pypi",
            "version": "==1.2"
        },
        "uritemplate": {
            "hashes": [
                "sha256:01c69f4fe8ed503b2951bef85d996a9d22434d2431584b5b107b2981ff416fbd",
                "sha256:1b9c467a940ce9fb9f50df819e8ddd14696f89b9a8cc87ac77952ba416e0a8fd",
                "sha256:c02643cebe23fc8adb5e6becffe201185bf06c40bda5c0b4028a93f1527d011d"
            ],
            "version": "==3.0.0"
        },
        "urllib3": {
            "hashes": [
                "sha256:41c3db2fc01e5b907288010dec72f9d0a74e37d6994e6eb56849f59fea2265ae",
                "sha256:8819bba37a02d143296a4d032373c4dd4aca11f6d4c9973335ca75f9c8475f59"
            ],
            "markers": "python_version >= '3.4'",
<<<<<<< HEAD
            "version": "==1.23"
=======
            "version": "==1.24"
>>>>>>> 62eecf17
        },
        "waitress": {
            "hashes": [
                "sha256:40b0f297a7f3af61fbfbdc67e59090c70dc150a1601c39ecc9f5f1d283fb931b",
                "sha256:d33cd3d62426c0f1b3cd84ee3d65779c7003aae3fc060dee60524d10a57f05a9"
            ],
            "index": "pypi",
            "version": "==1.1.0"
        },
        "wcwidth": {
            "hashes": [
                "sha256:3df37372226d6e63e1b1e1eda15c594bca98a22d33a23832a90998faa96bc65e",
                "sha256:f4ebe71925af7b40a864553f761ed559b43544f8f71746c2d756c7fe788ade7c"
            ],
            "version": "==0.1.7"
        },
        "webencodings": {
            "hashes": [
                "sha256:a0af1213f3c2226497a97e2b3aa01a7e4bee4f403f95be16fc9acd2947514a78",
                "sha256:b36a1c245f2d304965eb4e0a82848379241dc04b865afcc4aab16748587e1923"
            ],
            "version": "==0.5.1"
        },
        "whitenoise": {
            "hashes": [
                "sha256:133a92ff0ab8fb9509f77d4f7d0de493eca19c6fea973f4195d4184f888f2e02",
                "sha256:32b57d193478908a48acb66bf73e7a3c18679263e3e64bfebcfac1144a430039"
            ],
            "index": "pypi",
            "version": "==4.1"
        }
    },
    "develop": {
        "alabaster": {
            "hashes": [
                "sha256:446438bdcca0e05bd45ea2de1668c1d9b032e1a9154c2c259092d77031ddd359",
                "sha256:a661d72d58e6ea8a57f7a86e37d86716863ee5e92788398526d58b26a4e4dc02"
            ],
            "version": "==0.7.12"
        },
        "apipkg": {
            "hashes": [
                "sha256:37228cda29411948b422fae072f57e31d3396d2ee1c9783775980ee9c9990af6",
                "sha256:58587dd4dc3daefad0487f6d9ae32b4542b185e1c36db6993290e7c41ca2b47c"
            ],
<<<<<<< HEAD
            "markers": "python_version != '3.0.*' and python_version != '3.1.*' and python_version != '3.3.*' and python_version >= '2.7' and python_version != '3.2.*'",
=======
>>>>>>> 62eecf17
            "version": "==1.5"
        },
        "atomicwrites": {
            "hashes": [
                "sha256:0312ad34fcad8fac3704d441f7b317e50af620823353ec657a53e981f92920c0",
                "sha256:ec9ae8adaae229e4f8446952d204a3e4b5fdd2d099f9be3aaf556120135fb3ee"
            ],
<<<<<<< HEAD
            "markers": "python_version != '3.1.*' and python_version != '3.2.*' and python_version != '3.0.*' and python_version >= '2.7' and python_version != '3.3.*'",
=======
>>>>>>> 62eecf17
            "version": "==1.2.1"
        },
        "attrs": {
            "hashes": [
                "sha256:10cbf6e27dbce8c30807caf056c8eb50917e0eaafe86347671b57254006c3e69",
                "sha256:ca4be454458f9dec299268d472aaa5a11f67a4ff70093396e1ceae9c76cf4bbb"
            ],
            "version": "==18.2.0"
        },
        "babel": {
            "hashes": [
                "sha256:6778d85147d5d85345c14a26aada5e478ab04e39b078b0745ee6870c2b5cf669",
                "sha256:8cba50f48c529ca3fa18cf81fa9403be176d374ac4d60738b839122dfaaa3d23"
            ],
            "version": "==2.6.0"
        },
        "certifi": {
            "hashes": [
                "sha256:339dc09518b07e2fa7eda5450740925974815557727d6bd35d319c1524a04a4c",
                "sha256:6d58c986d22b038c8c0df30d639f23a3e6d172a05c3583e766f4c0b785c0986a"
            ],
            "version": "==2018.10.15"
        },
        "chardet": {
            "hashes": [
                "sha256:84ab92ed1c4d4f16916e05906b6b75a6c0fb5db821cc65e70cbd64a3e2a5eaae",
                "sha256:fc323ffcaeaed0e0a02bf4d117757b98aed530d9ed4531e3e15460124c106691"
            ],
            "version": "==3.0.4"
        },
        "coverage": {
            "hashes": [
                "sha256:03481e81d558d30d230bc12999e3edffe392d244349a90f4ef9b88425fac74ba",
                "sha256:0b136648de27201056c1869a6c0d4e23f464750fd9a9ba9750b8336a244429ed",
                "sha256:0bf8cbbd71adfff0ef1f3a1531e6402d13b7b01ac50a79c97ca15f030dba6306",
                "sha256:10a46017fef60e16694a30627319f38a2b9b52e90182dddb6e37dcdab0f4bf95",
                "sha256:198626739a79b09fa0a2f06e083ffd12eb55449b5f8bfdbeed1df4910b2ca640",
                "sha256:23d341cdd4a0371820eb2b0bd6b88f5003a7438bbedb33688cd33b8eae59affd",
                "sha256:28b2191e7283f4f3568962e373b47ef7f0392993bb6660d079c62bd50fe9d162",
                "sha256:2a5b73210bad5279ddb558d9a2bfedc7f4bf6ad7f3c988641d83c40293deaec1",
                "sha256:2eb564bbf7816a9d68dd3369a510be3327f1c618d2357fa6b1216994c2e3d508",
                "sha256:337ded681dd2ef9ca04ef5d93cfc87e52e09db2594c296b4a0a3662cb1b41249",
                "sha256:3a2184c6d797a125dca8367878d3b9a178b6fdd05fdc2d35d758c3006a1cd694",
                "sha256:3c79a6f7b95751cdebcd9037e4d06f8d5a9b60e4ed0cd231342aa8ad7124882a",
                "sha256:3d72c20bd105022d29b14a7d628462ebdc61de2f303322c0212a054352f3b287",
                "sha256:3eb42bf89a6be7deb64116dd1cc4b08171734d721e7a7e57ad64cc4ef29ed2f1",
                "sha256:4635a184d0bbe537aa185a34193898eee409332a8ccb27eea36f262566585000",
                "sha256:56e448f051a201c5ebbaa86a5efd0ca90d327204d8b059ab25ad0f35fbfd79f1",
                "sha256:5a13ea7911ff5e1796b6d5e4fbbf6952381a611209b736d48e675c2756f3f74e",
                "sha256:69bf008a06b76619d3c3f3b1983f5145c75a305a0fea513aca094cae5c40a8f5",
                "sha256:6bc583dc18d5979dc0f6cec26a8603129de0304d5ae1f17e57a12834e7235062",
                "sha256:701cd6093d63e6b8ad7009d8a92425428bc4d6e7ab8d75efbb665c806c1d79ba",
                "sha256:7608a3dd5d73cb06c531b8925e0ef8d3de31fed2544a7de6c63960a1e73ea4bc",
                "sha256:76ecd006d1d8f739430ec50cc872889af1f9c1b6b8f48e29941814b09b0fd3cc",
                "sha256:7aa36d2b844a3e4a4b356708d79fd2c260281a7390d678a10b91ca595ddc9e99",
                "sha256:7d3f553904b0c5c016d1dad058a7554c7ac4c91a789fca496e7d8347ad040653",
                "sha256:7e1fe19bd6dce69d9fd159d8e4a80a8f52101380d5d3a4d374b6d3eae0e5de9c",
                "sha256:8c3cb8c35ec4d9506979b4cf90ee9918bc2e49f84189d9bf5c36c0c1119c6558",
                "sha256:9d6dd10d49e01571bf6e147d3b505141ffc093a06756c60b053a859cb2128b1f",
                "sha256:be6cfcd8053d13f5f5eeb284aa8a814220c3da1b0078fa859011c7fffd86dab9",
                "sha256:c1bb572fab8208c400adaf06a8133ac0712179a334c09224fb11393e920abcdd",
                "sha256:de4418dadaa1c01d497e539210cb6baa015965526ff5afc078c57ca69160108d",
                "sha256:e05cb4d9aad6233d67e0541caa7e511fa4047ed7750ec2510d466e806e0255d6",
                "sha256:f05a636b4564104120111800021a92e43397bc12a5c72fed7036be8556e0029e",
                "sha256:f3f501f345f24383c0000395b26b726e46758b71393267aeae0bd36f8b3ade80"
            ],
            "index": "pypi",
            "version": "==4.5.1"
        },
        "django": {
            "hashes": [
                "sha256:acdcc1f61fdb0a0c82a1d3bf1879a414e7732ea894a7632af7f6d66ec7ab5bb3",
                "sha256:efbcad7ebb47daafbcead109b38a5bd519a3c3cd92c6ed0f691ff97fcdd16b45"
            ],
            "index": "pypi",
            "version": "==2.1.2"
        },
        "django-coverage-plugin": {
            "hashes": [
                "sha256:8810678115ea541f85f4fdfa248e2bf703f05ac6740f6dbd9860d11a9861672f"
            ],
            "index": "pypi",
            "version": "==1.6.0"
        },
        "django-debug-toolbar": {
            "hashes": [
                "sha256:08e0e43f6c1fd9820af4cbdcd54b5fb80bf83a2e08b2cc952547a671174999b8",
                "sha256:1dcae28d430522debafde2602b3450eb784410b78e16c29a00448032df2a4c90"
            ],
            "index": "pypi",
            "version": "==1.10.1"
        },
        "django-test-plus": {
            "hashes": [
                "sha256:4c3ff61998c2ea9a36c9c6e085b03b68eace71d15c21f4b2fb044441d3f1b7ce"
            ],
            "index": "pypi",
            "version": "==1.1.1"
        },
        "docutils": {
            "hashes": [
                "sha256:02aec4bd92ab067f6ff27a38a38a41173bf01bed8f89157768c1573f53e474a6",
                "sha256:51e64ef2ebfb29cae1faa133b3710143496eca21c530f3f71424d77687764274",
                "sha256:7a4bd47eaf6596e1295ecb11361139febe29b084a87bf005bf899f9a42edc3c6"
            ],
            "version": "==0.14"
        },
        "execnet": {
            "hashes": [
                "sha256:a7a84d5fa07a089186a329528f127c9d73b9de57f1a1131b82bb5320ee651f6a",
                "sha256:fc155a6b553c66c838d1a22dba1dc9f5f505c43285a878c6f74a79c024750b83"
            ],
<<<<<<< HEAD
            "markers": "python_version != '3.0.*' and python_version != '3.1.*' and python_version != '3.3.*' and python_version >= '2.7' and python_version != '3.2.*'",
=======
>>>>>>> 62eecf17
            "version": "==1.5.0"
        },
        "factory-boy": {
            "hashes": [
                "sha256:6f25cc4761ac109efd503f096e2ad99421b1159f01a29dbb917359dcd68e08ca",
                "sha256:d552cb872b310ae78bd7429bf318e42e1e903b1a109e899a523293dfa762ea4f"
            ],
            "index": "pypi",
            "version": "==2.11.1"
        },
        "faker": {
            "hashes": [
                "sha256:2621643b80a10b91999925cfd20f64d2b36f20bf22136bbdc749bb57d6ffe124",
                "sha256:5ed822d31bd2d6edf10944d176d30dc9c886afdd381eefb7ba8b7aad86171646"
            ],
            "version": "==0.9.2"
        },
        "flake8": {
            "hashes": [
                "sha256:6a35f5b8761f45c5513e3405f110a86bea57982c3b75b766ce7b65217abe1670",
                "sha256:c01f8a3963b3571a8e6bd7a4063359aff90749e160778e03817cd9b71c9e07d2"
            ],
            "index": "pypi",
            "version": "==3.6.0"
        },
        "idna": {
            "hashes": [
                "sha256:156a6814fb5ac1fc6850fb002e0852d56c0c8d2531923a51032d1b70760e186e",
                "sha256:684a38a6f903c1d71d6d5fac066b58d7768af4de2b832e426ec79c30daa94a16"
            ],
            "version": "==2.7"
        },
        "imagesize": {
            "hashes": [
                "sha256:3f349de3eb99145973fefb7dbe38554414e5c30abd0c8e4b970a7c9d09f3a1d8",
                "sha256:f3832918bc3c66617f92e35f5d70729187676313caa60c187eb0f28b8fe5e3b5"
            ],
<<<<<<< HEAD
            "markers": "python_version != '3.1.*' and python_version != '3.2.*' and python_version != '3.0.*' and python_version >= '2.7' and python_version != '3.3.*'",
=======
>>>>>>> 62eecf17
            "version": "==1.1.0"
        },
        "isort": {
            "hashes": [
                "sha256:1153601da39a25b14ddc54955dbbacbb6b2d19135386699e2ad58517953b34af",
                "sha256:b9c40e9750f3d77e6e4d441d8b0266cf555e7cdabdcff33c4fd06366ca761ef8",
                "sha256:ec9ef8f4a9bc6f71eec99e1806bfa2de401650d996c59330782b89a5555c1497"
            ],
            "index": "pypi",
            "version": "==4.3.4"
        },
        "jinja2": {
            "hashes": [
                "sha256:74c935a1b8bb9a3947c50a54766a969d4846290e1e788ea44c1392163723c3bd",
                "sha256:f84be1bb0040caca4cea721fcbbbbd61f9be9464ca236387158b0feea01914a4"
            ],
            "version": "==2.10"
        },
        "markupsafe": {
            "hashes": [
                "sha256:a6be69091dac236ea9c6bc7d012beab42010fa914c459791d627dad4910eb665"
            ],
            "version": "==1.0"
        },
        "mccabe": {
            "hashes": [
                "sha256:ab8a6258860da4b6677da4bd2fe5dc2c659cff31b3ee4f7f5d64e79735b80d42",
                "sha256:dd8d182285a0fe56bace7f45b5e7d1a6ebcbf524e8f3bd87eb0f125271b8831f"
            ],
            "version": "==0.6.1"
        },
        "more-itertools": {
            "hashes": [
                "sha256:c187a73da93e7a8acc0001572aebc7e3c69daf7bf6881a2cea10650bd4420092",
                "sha256:c476b5d3a34e12d40130bc2f935028b5f636df8f372dc2c1c01dc19681b2039e",
                "sha256:fcbfeaea0be121980e15bc97b3817b5202ca73d0eae185b4550cbfce2a3ebb3d"
            ],
            "version": "==4.3.0"
        },
        "packaging": {
            "hashes": [
                "sha256:0886227f54515e592aaa2e5a553332c73962917f2831f1b0f9b9f4380a4b9807",
                "sha256:f95a1e147590f204328170981833854229bb2912ac3d5f89e2a8ccd2834800c9"
            ],
            "version": "==18.0"
        },
        "pluggy": {
            "hashes": [
                "sha256:447ba94990e8014ee25ec853339faf7b0fc8050cdc3289d4d71f7f410fb90095",
                "sha256:bde19360a8ec4dfd8a20dcb811780a30998101f078fc7ded6162f0076f50508f"
            ],
<<<<<<< HEAD
            "markers": "python_version != '3.1.*' and python_version != '3.2.*' and python_version != '3.0.*' and python_version >= '2.7' and python_version != '3.3.*'",
=======
>>>>>>> 62eecf17
            "version": "==0.8.0"
        },
        "py": {
            "hashes": [
                "sha256:bf92637198836372b520efcba9e020c330123be8ce527e535d185ed4b6f45694",
                "sha256:e76826342cefe3c3d5f7e8ee4316b80d1dd8a300781612ddbc765c17ba25a6c6"
            ],
<<<<<<< HEAD
            "markers": "python_version != '3.1.*' and python_version != '3.2.*' and python_version != '3.0.*' and python_version >= '2.7' and python_version != '3.3.*'",
=======
>>>>>>> 62eecf17
            "version": "==1.7.0"
        },
        "pycodestyle": {
            "hashes": [
                "sha256:cbc619d09254895b0d12c2c691e237b2e91e9b2ecf5e84c26b35400f93dcfb83",
                "sha256:cbfca99bd594a10f674d0cd97a3d802a1fdef635d4361e1a2658de47ed261e3a"
            ],
            "version": "==2.4.0"
        },
        "pyflakes": {
            "hashes": [
                "sha256:9a7662ec724d0120012f6e29d6248ae3727d821bba522a0e6b356eff19126a49",
                "sha256:f661252913bc1dbe7fcfcbf0af0db3f42ab65aabd1a6ca68fe5d466bace94dae"
            ],
<<<<<<< HEAD
            "markers": "python_version != '3.1.*' and python_version != '3.2.*' and python_version != '3.0.*' and python_version >= '2.7' and python_version != '3.3.*'",
=======
>>>>>>> 62eecf17
            "version": "==2.0.0"
        },
        "pygments": {
            "hashes": [
                "sha256:78f3f434bcc5d6ee09020f92ba487f95ba50f1e3ef83ae96b9d5ffa1bab25c5d",
                "sha256:dbae1046def0efb574852fab9e90209b23f556367b5a320c0bcb871c77c3e8cc"
            ],
            "version": "==2.2.0"
        },
        "pyparsing": {
            "hashes": [
<<<<<<< HEAD
                "sha256:bc6c7146b91af3f567cf6daeaec360bc07d45ffec4cf5353f4d7a208ce7ca30a",
                "sha256:d29593d8ebe7b57d6967b62494f8c72b03ac0262b1eed63826c6f788b3606401"
            ],
            "markers": "python_version >= '2.6' and python_version != '3.2.*' and python_version != '3.1.*' and python_version != '3.0.*'",
            "version": "==2.2.2"
        },
        "pytest": {
            "hashes": [
                "sha256:212be78a6fa5352c392738a49b18f74ae9aeec1040f47c81cadbfd8d1233c310",
                "sha256:6f6c1efc8d0ccc21f8f6c34d8330baca883cf109b66b3df954b0a117e5528fb4"
            ],
            "index": "pypi",
            "version": "==3.9.2"
=======
                "sha256:40856e74d4987de5d01761a22d1621ae1c7f8774585acae358aa5c5936c6c90b",
                "sha256:f353aab21fd474459d97b709e527b5571314ee5f067441dc9f88e33eecd96592"
            ],
            "version": "==2.3.0"
        },
        "pytest": {
            "hashes": [
                "sha256:a9e5e8d7ab9d5b0747f37740276eb362e6a76275d76cebbb52c6049d93b475db",
                "sha256:bf47e8ed20d03764f963f0070ff1c8fda6e2671fc5dd562a4d3b7148ad60f5ca"
            ],
            "index": "pypi",
            "version": "==3.9.3"
>>>>>>> 62eecf17
        },
        "pytest-cov": {
            "hashes": [
                "sha256:513c425e931a0344944f84ea47f3956be0e416d95acbd897a44970c8d926d5d7",
                "sha256:e360f048b7dae3f2f2a9a4d067b2dd6b6a015d384d1577c994a43f3f7cbad762"
            ],
            "index": "pypi",
            "version": "==2.6.0"
        },
        "pytest-django": {
            "hashes": [
                "sha256:49e9ffc856bc6a1bec1c26c5c7b7213dff7cc8bc6b64d624c4d143d04aff0bcf",
                "sha256:b379282feaf89069cb790775ab6bbbd2bd2038a68c7ef9b84a41898e0b551081"
            ],
            "index": "pypi",
            "version": "==3.4.3"
        },
        "pytest-env": {
            "hashes": [
                "sha256:7e94956aef7f2764f3c147d216ce066bf6c42948bb9e293169b1b1c880a580c2"
            ],
            "index": "pypi",
            "version": "==0.6.2"
        },
        "pytest-forked": {
            "hashes": [
                "sha256:e4500cd0509ec4a26535f7d4112a8cc0f17d3a41c29ffd4eab479d2a55b30805",
                "sha256:f275cb48a73fc61a6710726348e1da6d68a978f0ec0c54ece5a5fae5977e5a08"
            ],
<<<<<<< HEAD
            "markers": "python_version != '3.0.*' and python_version != '3.1.*' and python_version != '3.3.*' and python_version >= '2.7' and python_version != '3.2.*'",
=======
>>>>>>> 62eecf17
            "version": "==0.2"
        },
        "pytest-sugar": {
            "hashes": [
                "sha256:ab8cc42faf121344a4e9b13f39a51257f26f410e416c52ea11078cdd00d98a2c"
            ],
            "index": "pypi",
            "version": "==0.9.1"
        },
        "pytest-xdist": {
            "hashes": [
<<<<<<< HEAD
                "sha256:06aa39361694c9365baaa03bec71159b59ad06c9826c6279ebba368cb3571561",
                "sha256:1ef0d05c905cfa0c5442c90e9e350e65c6ada120e33a00a066ca51c89f5f869a"
            ],
            "index": "pypi",
            "version": "==1.23.2"
        },
        "python-dateutil": {
            "hashes": [
                "sha256:2f13d3ea236aeb237e7258d5729c46eafe1506fd7f8507f34730734ed8b37454",
                "sha256:f7cde3aecf8a797553d6ec49b65f0fbcffe7ffb971ccac452d181c28fd279936"
            ],
            "markers": "python_version >= '2.7'",
            "version": "==2.7.4"
        },
        "pytz": {
            "hashes": [
                "sha256:642253af8eae734d1509fc6ac9c1aee5e5b69d76392660889979b9870610a46b",
                "sha256:91e3ccf2c344ffaa6defba1ce7f38f97026943f675b7703f44789768e4cb0ece"
            ],
            "index": "pypi",
            "version": "==2018.6"
=======
                "sha256:3bc9dcb6ff47e607d3c710727cd9996fd7ac1466d405c3b40bb495da99b6b669",
                "sha256:8e188d13ce6614c7a678179a76f46231199ffdfe6163de031c17e62ffa256917"
            ],
            "index": "pypi",
            "version": "==1.24.0"
        },
        "python-dateutil": {
            "hashes": [
                "sha256:063df5763652e21de43de7d9e00ccf239f953a832941e37be541614732cdfc93",
                "sha256:88f9287c0174266bb0d8cedd395cfba9c58e87e5ad86b2ce58859bc11be3cf02"
            ],
            "markers": "python_version >= '2.7'",
            "version": "==2.7.5"
        },
        "pytz": {
            "hashes": [
                "sha256:31cb35c89bd7d333cd32c5f278fca91b523b0834369e757f4c5641ea252236ca",
                "sha256:8e0f8568c118d3077b46be7d654cc8167fa916092e28320cde048e54bfc9f1e6"
            ],
            "index": "pypi",
            "version": "==2018.7"
>>>>>>> 62eecf17
        },
        "requests": {
            "hashes": [
                "sha256:99dcfdaaeb17caf6e526f32b6a7b780461512ab3f1d992187801694cba42770c",
                "sha256:a84b8c9ab6239b578f22d1c21d51b696dcfe004032bb80ea832398d6909d7279"
            ],
            "version": "==2.20.0"
        },
        "six": {
            "hashes": [
                "sha256:70e8a77beed4562e7f14fe23a786b54f6296e34344c23bc42f07b15018ff98e9",
                "sha256:832dc0e10feb1aa2c68dcc57dbb658f1c7e65b9b61af69048abc87a2db00a0eb"
            ],
            "version": "==1.11.0"
        },
        "snowballstemmer": {
            "hashes": [
                "sha256:919f26a68b2c17a7634da993d91339e288964f93c274f1343e3bbbe2096e1128",
                "sha256:9f3bcd3c401c3e862ec0ebe6d2c069ebc012ce142cce209c098ccb5b09136e89"
            ],
            "version": "==1.2.1"
        },
        "sphinx": {
            "hashes": [
                "sha256:652eb8c566f18823a022bb4b6dbc868d366df332a11a0226b5bc3a798a479f17",
                "sha256:d222626d8356de702431e813a05c68a35967e3d66c6cd1c2c89539bb179a7464"
            ],
            "index": "pypi",
            "version": "==1.8.1"
        },
        "sphinxcontrib-websupport": {
            "hashes": [
                "sha256:68ca7ff70785cbe1e7bccc71a48b5b6d965d79ca50629606c7861a21b206d9dd",
                "sha256:9de47f375baf1ea07cdb3436ff39d7a9c76042c10a769c52353ec46e4e8fc3b9"
            ],
<<<<<<< HEAD
            "markers": "python_version != '3.0.*' and python_version != '3.1.*' and python_version != '3.3.*' and python_version >= '2.7' and python_version != '3.2.*'",
=======
>>>>>>> 62eecf17
            "version": "==1.1.0"
        },
        "sqlparse": {
            "hashes": [
                "sha256:ce028444cfab83be538752a2ffdb56bc417b7784ff35bb9a3062413717807dec",
                "sha256:d9cf190f51cbb26da0412247dfe4fb5f4098edb73db84e02f9fc21fdca31fed4"
            ],
            "version": "==0.2.4"
        },
        "termcolor": {
            "hashes": [
                "sha256:1d6d69ce66211143803fbc56652b41d73b4a400a2891d7bf7a1cdf4c02de613b"
            ],
            "version": "==1.1.0"
        },
        "text-unidecode": {
            "hashes": [
                "sha256:5a1375bb2ba7968740508ae38d92e1f889a0832913cb1c447d5e2046061a396d",
                "sha256:801e38bd550b943563660a91de8d4b6fa5df60a542be9093f7abf819f86050cc"
            ],
            "index": "pypi",
            "version": "==1.2"
        },
        "urllib3": {
            "hashes": [
<<<<<<< HEAD
                "sha256:a68ac5e15e76e7e5dd2b8f94007233e01effe3e50e8daddf69acfd81cb686baf",
                "sha256:b5725a0bd4ba422ab0e66e89e030c806576753ea3ee08554382c14e685d117b5"
            ],
            "markers": "python_version >= '3.4'",
            "version": "==1.23"
=======
                "sha256:41c3db2fc01e5b907288010dec72f9d0a74e37d6994e6eb56849f59fea2265ae",
                "sha256:8819bba37a02d143296a4d032373c4dd4aca11f6d4c9973335ca75f9c8475f59"
            ],
            "markers": "python_version >= '3.4'",
            "version": "==1.24"
>>>>>>> 62eecf17
        }
    }
}<|MERGE_RESOLUTION|>--- conflicted
+++ resolved
@@ -1,11 +1,7 @@
 {
     "_meta": {
         "hash": {
-<<<<<<< HEAD
-            "sha256": "7df5d6e3e2eae064963de87673175467bd2ffd193979fd312cef57ff28e5ff21"
-=======
             "sha256": "e39b5731699219b500f2ffb6c8f4c22bed16cfe1dabe23a9569741d9da85f166"
->>>>>>> 62eecf17
         },
         "pipfile-spec": 6,
         "requires": {
@@ -73,20 +69,6 @@
         },
         "boto3": {
             "hashes": [
-<<<<<<< HEAD
-                "sha256:cd7052ca5afd327b2c4ea09d2766703b52314dab2f33eeca08c1a84c7adaed38",
-                "sha256:d99e944da4976400a5a80ae79a5c6ec6212ded4db6c4292b9d48228770fd7db1"
-            ],
-            "index": "pypi",
-            "version": "==1.9.33"
-        },
-        "botocore": {
-            "hashes": [
-                "sha256:831ef636c525860644f9e322b4f23b0d5c2f959fd635281e4f4ed6d892495063",
-                "sha256:848c1f2600ce9e7f86ee769b7de1bd615d0b6c7ac9f123bd5555d8c15f7002fb"
-            ],
-            "version": "==1.12.33"
-=======
                 "sha256:5309911de97b5646a6b7298a377db9390a73b222acd200965dce978c457211c7",
                 "sha256:9b5e2d92c705e65a5c09c189cc40456b813d25562f90b426daa2a8119234fa0c"
             ],
@@ -99,7 +81,6 @@
                 "sha256:843f22bcb1de17806b8a209ab2f24cd80b65ba8b73fd1a39d351ccd2e8a9229c"
             ],
             "version": "==1.12.34"
->>>>>>> 62eecf17
         },
         "certifi": {
             "hashes": [
@@ -588,10 +569,6 @@
             "hashes": [
                 "sha256:a988718abfad80b6b157acce7bf130a30876d27603738ac39f140993246b25b3"
             ],
-<<<<<<< HEAD
-            "markers": "python_version != '3.0.*' and python_version != '3.1.*' and python_version >= '2.7' and python_version != '3.3.*' and python_version != '3.2.*'",
-=======
->>>>>>> 62eecf17
             "version": "==2.19"
         },
         "pytest-runner": {
@@ -599,27 +576,15 @@
                 "sha256:d23f117be39919f00dd91bffeb4f15e031ec797501b717a245e377aee0f577be",
                 "sha256:d987fec1e31287592ffe1cb823a8c613c533db4c6aaca0ee1191dbc91e2fcc61"
             ],
-<<<<<<< HEAD
-            "markers": "python_version != '3.1' and python_version >= '2.7' and python_version != '3.0'",
-=======
->>>>>>> 62eecf17
             "version": "==4.2"
         },
         "python-dateutil": {
             "hashes": [
-<<<<<<< HEAD
-                "sha256:2f13d3ea236aeb237e7258d5729c46eafe1506fd7f8507f34730734ed8b37454",
-                "sha256:f7cde3aecf8a797553d6ec49b65f0fbcffe7ffb971ccac452d181c28fd279936"
-            ],
-            "markers": "python_version >= '2.7'",
-            "version": "==2.7.4"
-=======
                 "sha256:063df5763652e21de43de7d9e00ccf239f953a832941e37be541614732cdfc93",
                 "sha256:88f9287c0174266bb0d8cedd395cfba9c58e87e5ad86b2ce58859bc11be3cf02"
             ],
             "markers": "python_version >= '2.7'",
             "version": "==2.7.5"
->>>>>>> 62eecf17
         },
         "python-stdnum": {
             "hashes": [
@@ -638,19 +603,11 @@
         },
         "pytz": {
             "hashes": [
-<<<<<<< HEAD
-                "sha256:642253af8eae734d1509fc6ac9c1aee5e5b69d76392660889979b9870610a46b",
-                "sha256:91e3ccf2c344ffaa6defba1ce7f38f97026943f675b7703f44789768e4cb0ece"
-            ],
-            "index": "pypi",
-            "version": "==2018.6"
-=======
                 "sha256:31cb35c89bd7d333cd32c5f278fca91b523b0834369e757f4c5641ea252236ca",
                 "sha256:8e0f8568c118d3077b46be7d654cc8167fa916092e28320cde048e54bfc9f1e6"
             ],
             "index": "pypi",
             "version": "==2018.7"
->>>>>>> 62eecf17
         },
         "raven": {
             "hashes": [
@@ -745,11 +702,7 @@
                 "sha256:8819bba37a02d143296a4d032373c4dd4aca11f6d4c9973335ca75f9c8475f59"
             ],
             "markers": "python_version >= '3.4'",
-<<<<<<< HEAD
-            "version": "==1.23"
-=======
             "version": "==1.24"
->>>>>>> 62eecf17
         },
         "waitress": {
             "hashes": [
@@ -795,10 +748,6 @@
                 "sha256:37228cda29411948b422fae072f57e31d3396d2ee1c9783775980ee9c9990af6",
                 "sha256:58587dd4dc3daefad0487f6d9ae32b4542b185e1c36db6993290e7c41ca2b47c"
             ],
-<<<<<<< HEAD
-            "markers": "python_version != '3.0.*' and python_version != '3.1.*' and python_version != '3.3.*' and python_version >= '2.7' and python_version != '3.2.*'",
-=======
->>>>>>> 62eecf17
             "version": "==1.5"
         },
         "atomicwrites": {
@@ -806,10 +755,6 @@
                 "sha256:0312ad34fcad8fac3704d441f7b317e50af620823353ec657a53e981f92920c0",
                 "sha256:ec9ae8adaae229e4f8446952d204a3e4b5fdd2d099f9be3aaf556120135fb3ee"
             ],
-<<<<<<< HEAD
-            "markers": "python_version != '3.1.*' and python_version != '3.2.*' and python_version != '3.0.*' and python_version >= '2.7' and python_version != '3.3.*'",
-=======
->>>>>>> 62eecf17
             "version": "==1.2.1"
         },
         "attrs": {
@@ -922,10 +867,6 @@
                 "sha256:a7a84d5fa07a089186a329528f127c9d73b9de57f1a1131b82bb5320ee651f6a",
                 "sha256:fc155a6b553c66c838d1a22dba1dc9f5f505c43285a878c6f74a79c024750b83"
             ],
-<<<<<<< HEAD
-            "markers": "python_version != '3.0.*' and python_version != '3.1.*' and python_version != '3.3.*' and python_version >= '2.7' and python_version != '3.2.*'",
-=======
->>>>>>> 62eecf17
             "version": "==1.5.0"
         },
         "factory-boy": {
@@ -963,10 +904,6 @@
                 "sha256:3f349de3eb99145973fefb7dbe38554414e5c30abd0c8e4b970a7c9d09f3a1d8",
                 "sha256:f3832918bc3c66617f92e35f5d70729187676313caa60c187eb0f28b8fe5e3b5"
             ],
-<<<<<<< HEAD
-            "markers": "python_version != '3.1.*' and python_version != '3.2.*' and python_version != '3.0.*' and python_version >= '2.7' and python_version != '3.3.*'",
-=======
->>>>>>> 62eecf17
             "version": "==1.1.0"
         },
         "isort": {
@@ -1018,10 +955,6 @@
                 "sha256:447ba94990e8014ee25ec853339faf7b0fc8050cdc3289d4d71f7f410fb90095",
                 "sha256:bde19360a8ec4dfd8a20dcb811780a30998101f078fc7ded6162f0076f50508f"
             ],
-<<<<<<< HEAD
-            "markers": "python_version != '3.1.*' and python_version != '3.2.*' and python_version != '3.0.*' and python_version >= '2.7' and python_version != '3.3.*'",
-=======
->>>>>>> 62eecf17
             "version": "==0.8.0"
         },
         "py": {
@@ -1029,10 +962,6 @@
                 "sha256:bf92637198836372b520efcba9e020c330123be8ce527e535d185ed4b6f45694",
                 "sha256:e76826342cefe3c3d5f7e8ee4316b80d1dd8a300781612ddbc765c17ba25a6c6"
             ],
-<<<<<<< HEAD
-            "markers": "python_version != '3.1.*' and python_version != '3.2.*' and python_version != '3.0.*' and python_version >= '2.7' and python_version != '3.3.*'",
-=======
->>>>>>> 62eecf17
             "version": "==1.7.0"
         },
         "pycodestyle": {
@@ -1047,10 +976,6 @@
                 "sha256:9a7662ec724d0120012f6e29d6248ae3727d821bba522a0e6b356eff19126a49",
                 "sha256:f661252913bc1dbe7fcfcbf0af0db3f42ab65aabd1a6ca68fe5d466bace94dae"
             ],
-<<<<<<< HEAD
-            "markers": "python_version != '3.1.*' and python_version != '3.2.*' and python_version != '3.0.*' and python_version >= '2.7' and python_version != '3.3.*'",
-=======
->>>>>>> 62eecf17
             "version": "==2.0.0"
         },
         "pygments": {
@@ -1062,21 +987,6 @@
         },
         "pyparsing": {
             "hashes": [
-<<<<<<< HEAD
-                "sha256:bc6c7146b91af3f567cf6daeaec360bc07d45ffec4cf5353f4d7a208ce7ca30a",
-                "sha256:d29593d8ebe7b57d6967b62494f8c72b03ac0262b1eed63826c6f788b3606401"
-            ],
-            "markers": "python_version >= '2.6' and python_version != '3.2.*' and python_version != '3.1.*' and python_version != '3.0.*'",
-            "version": "==2.2.2"
-        },
-        "pytest": {
-            "hashes": [
-                "sha256:212be78a6fa5352c392738a49b18f74ae9aeec1040f47c81cadbfd8d1233c310",
-                "sha256:6f6c1efc8d0ccc21f8f6c34d8330baca883cf109b66b3df954b0a117e5528fb4"
-            ],
-            "index": "pypi",
-            "version": "==3.9.2"
-=======
                 "sha256:40856e74d4987de5d01761a22d1621ae1c7f8774585acae358aa5c5936c6c90b",
                 "sha256:f353aab21fd474459d97b709e527b5571314ee5f067441dc9f88e33eecd96592"
             ],
@@ -1089,7 +999,6 @@
             ],
             "index": "pypi",
             "version": "==3.9.3"
->>>>>>> 62eecf17
         },
         "pytest-cov": {
             "hashes": [
@@ -1119,10 +1028,6 @@
                 "sha256:e4500cd0509ec4a26535f7d4112a8cc0f17d3a41c29ffd4eab479d2a55b30805",
                 "sha256:f275cb48a73fc61a6710726348e1da6d68a978f0ec0c54ece5a5fae5977e5a08"
             ],
-<<<<<<< HEAD
-            "markers": "python_version != '3.0.*' and python_version != '3.1.*' and python_version != '3.3.*' and python_version >= '2.7' and python_version != '3.2.*'",
-=======
->>>>>>> 62eecf17
             "version": "==0.2"
         },
         "pytest-sugar": {
@@ -1134,29 +1039,6 @@
         },
         "pytest-xdist": {
             "hashes": [
-<<<<<<< HEAD
-                "sha256:06aa39361694c9365baaa03bec71159b59ad06c9826c6279ebba368cb3571561",
-                "sha256:1ef0d05c905cfa0c5442c90e9e350e65c6ada120e33a00a066ca51c89f5f869a"
-            ],
-            "index": "pypi",
-            "version": "==1.23.2"
-        },
-        "python-dateutil": {
-            "hashes": [
-                "sha256:2f13d3ea236aeb237e7258d5729c46eafe1506fd7f8507f34730734ed8b37454",
-                "sha256:f7cde3aecf8a797553d6ec49b65f0fbcffe7ffb971ccac452d181c28fd279936"
-            ],
-            "markers": "python_version >= '2.7'",
-            "version": "==2.7.4"
-        },
-        "pytz": {
-            "hashes": [
-                "sha256:642253af8eae734d1509fc6ac9c1aee5e5b69d76392660889979b9870610a46b",
-                "sha256:91e3ccf2c344ffaa6defba1ce7f38f97026943f675b7703f44789768e4cb0ece"
-            ],
-            "index": "pypi",
-            "version": "==2018.6"
-=======
                 "sha256:3bc9dcb6ff47e607d3c710727cd9996fd7ac1466d405c3b40bb495da99b6b669",
                 "sha256:8e188d13ce6614c7a678179a76f46231199ffdfe6163de031c17e62ffa256917"
             ],
@@ -1178,7 +1060,6 @@
             ],
             "index": "pypi",
             "version": "==2018.7"
->>>>>>> 62eecf17
         },
         "requests": {
             "hashes": [
@@ -1214,10 +1095,6 @@
                 "sha256:68ca7ff70785cbe1e7bccc71a48b5b6d965d79ca50629606c7861a21b206d9dd",
                 "sha256:9de47f375baf1ea07cdb3436ff39d7a9c76042c10a769c52353ec46e4e8fc3b9"
             ],
-<<<<<<< HEAD
-            "markers": "python_version != '3.0.*' and python_version != '3.1.*' and python_version != '3.3.*' and python_version >= '2.7' and python_version != '3.2.*'",
-=======
->>>>>>> 62eecf17
             "version": "==1.1.0"
         },
         "sqlparse": {
@@ -1243,19 +1120,11 @@
         },
         "urllib3": {
             "hashes": [
-<<<<<<< HEAD
-                "sha256:a68ac5e15e76e7e5dd2b8f94007233e01effe3e50e8daddf69acfd81cb686baf",
-                "sha256:b5725a0bd4ba422ab0e66e89e030c806576753ea3ee08554382c14e685d117b5"
-            ],
-            "markers": "python_version >= '3.4'",
-            "version": "==1.23"
-=======
                 "sha256:41c3db2fc01e5b907288010dec72f9d0a74e37d6994e6eb56849f59fea2265ae",
                 "sha256:8819bba37a02d143296a4d032373c4dd4aca11f6d4c9973335ca75f9c8475f59"
             ],
             "markers": "python_version >= '3.4'",
             "version": "==1.24"
->>>>>>> 62eecf17
         }
     }
 }