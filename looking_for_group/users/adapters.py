--- conflicted
+++ resolved
@@ -61,11 +61,7 @@
         name = data.get('name')
         discriminator = data.get('discriminator')
         user = sociallogin.user
-<<<<<<< HEAD
         if re.match('[\S!$?+=#.@%^*(){}]', username):
-=======
-        if re.match('[!$?+=#.@%^*(){}]', external_username):
->>>>>>> 8d5e6343
             username = slugify(external_username)
         else:
             username = external_username
