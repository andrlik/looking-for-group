<<<<<<< HEAD
__version__ = "1.2.9"
=======
__version__ = "1.3.0"
>>>>>>> 0c22ec46
__version_info__ = tuple(
    [
        int(num) if num.isdigit() else num
        for num in __version__.replace("-", ".", 1).split(".")
    ]
)<|MERGE_RESOLUTION|>--- conflicted
+++ resolved
@@ -1,8 +1,4 @@
-<<<<<<< HEAD
-__version__ = "1.2.9"
-=======
 __version__ = "1.3.0"
->>>>>>> 0c22ec46
 __version_info__ = tuple(
     [
         int(num) if num.isdigit() else num
